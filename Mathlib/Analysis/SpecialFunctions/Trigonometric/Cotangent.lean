/-
Copyright (c) 2024 Chris Birkbeck. All rights reserved.
Released under Apache 2.0 license as described in the file LICENSE.
Authors: Chris Birkbeck
-/
import Mathlib.Analysis.Complex.UpperHalfPlane.Exp
import Mathlib.Analysis.Complex.IntegerCompl
import Mathlib.Analysis.Complex.LocallyUniformLimit
import Mathlib.Analysis.PSeries
import Mathlib.Analysis.SpecialFunctions.Trigonometric.EulerSineProd
import Mathlib.Analysis.NormedSpace.MultipliableUniformlyOn
import Mathlib.NumberTheory.ModularForms.EisensteinSeries.Summable

/-!
# Cotangent

This file contains lemmas about the cotangent function, including useful series expansions.
In particular, we prove that
`π * cot (π * z) = π * I - 2 * π * I * ∑' n : ℕ, Complex.exp (2 * π * I * z) ^ n`
as well as the infinite sum representation of cotangent (also known as the Mittag-Leffler
expansion): `π * cot (π * z) = 1 / z + ∑' n : ℕ+, (1 / ((z : ℂ) - n) + 1 / (z + n))`.
-/

open Real Complex

open scoped UpperHalfPlane

lemma Complex.cot_eq_exp_ratio (z : ℂ) :
    cot z = (Complex.exp (2 * I * z) + 1) / (I * (1 - Complex.exp (2 * I * z))) := by
  rw [Complex.cot, Complex.sin, Complex.cos]
  field_simp
  have h1 : exp (z * I) + exp (-(z * I)) = exp (-(z * I)) * (exp (2 * I * z) + 1) := by
    rw [mul_add, ← Complex.exp_add]
    simp only [mul_one, add_left_inj]
    ring_nf
  have h2 : (exp (-(z * I)) - exp (z * I)) * I = exp (-(z * I)) * (I * (1 - exp (2 * I * z))) := by
    ring_nf
    rw [mul_assoc, ← Complex.exp_add]
    ring_nf
  rw [h1, h2, mul_div_mul_left _ _ (Complex.exp_ne_zero _)]

/- The version one probably wants to use more. -/
lemma Complex.cot_pi_eq_exp_ratio (z : ℂ) :
    cot (π * z) = (Complex.exp (2 * π * I * z) + 1) / (I * (1 - Complex.exp (2 * π * I * z))) := by
  rw [cot_eq_exp_ratio (π * z)]
  ring_nf

/- This is the version one probably wants, which is why the pi's are there. -/
theorem pi_mul_cot_pi_q_exp (z : ℍ) :
    π * cot (π * z) = π * I - 2 * π * I * ∑' n : ℕ, Complex.exp (2 * π * I * z) ^ n := by
  have h1 : π * ((exp (2 * π * I * z) + 1) / (I * (1 - exp (2 * π * I * z)))) =
      -π * I * ((exp (2 * π * I * z) + 1) * (1 / (1 - exp (2 * π * I * z)))) := by
    simp only [div_mul_eq_div_mul_one_div, div_I, one_div, neg_mul, mul_neg, neg_inj]
    ring
  rw [cot_pi_eq_exp_ratio, h1, one_div, (tsum_geometric_of_norm_lt_one
    (UpperHalfPlane.norm_exp_two_pi_I_lt_one z)).symm, add_comm, geom_series_mul_one_add
      (Complex.exp (2 * π * I * (z : ℂ))) (UpperHalfPlane.norm_exp_two_pi_I_lt_one _)]
  ring

section MittagLeffler

open Filter Function

open scoped Topology BigOperators Nat Complex

<<<<<<< HEAD
local notation "ℂ_ℤ " => integerComplement
=======
local notation "ℂ_ℤ" => integerComplement
>>>>>>> c19e62e7

variable {x : ℂ} {Z : Set ℂ}

/-- The main term in the infinite product for sine. -/
noncomputable abbrev sineTerm (x : ℂ) (n : ℕ) : ℂ := -x ^ 2 / (n + 1) ^ 2

lemma sineTerm_ne_zero {x : ℂ} (hx : x ∈ ℂ_ℤ) (n : ℕ) : 1 + sineTerm x n ≠ 0 := by
  simp only [sineTerm, ne_eq]
  rw [add_eq_zero_iff_eq_neg, neg_div', eq_div_iff]
  · have := (integerComplement_pow_two_ne_pow_two hx ((n + 1) : ℤ))
    aesop
  · simp [Nat.cast_add_one_ne_zero n]

theorem tendsto_euler_sin_prod' (h0 : x ≠ 0) :
    Tendsto (fun n : ℕ ↦ ∏ i ∈ Finset.range n, (1 + sineTerm x i)) atTop
    (𝓝 (sin (π * x) / (π * x))) := by
  rw [show (sin (π * x) / (π * x)) = sin (π * x) * (1 / (π * x)) by ring]
  apply (Filter.Tendsto.mul_const (b := 1 / (π * x)) (tendsto_euler_sin_prod x)).congr
  exact fun n ↦ by field_simp [sineTerm, Real.pi_ne_zero, sub_eq_add_neg]

theorem multipliable_sineTerm (x : ℂ) : Multipliable fun i ↦ (1 + sineTerm x i) := by
  apply multipliable_one_add_of_summable
  have := (summable_pow_div_add (x ^ 2) 2 1 (Nat.one_lt_two))
  simpa [sineTerm] using this

lemma euler_sineTerm_tprod (hx : x ∈ ℂ_ℤ) :
    ∏' i : ℕ, (1 + sineTerm x i) = Complex.sin (π * x) / (π * x) := by
  rw [← Multipliable.hasProd_iff (multipliable_sineTerm x) ,
    Multipliable.hasProd_iff_tendsto_nat (multipliable_sineTerm x )]
  exact tendsto_euler_sin_prod' (by apply integerComplement.ne_zero hx)

private lemma sineTerm_bound_aux (hZ : IsCompact Z) :
    ∃ u : ℕ → ℝ, Summable u ∧ ∀ j z, z ∈ Z → ‖sineTerm z j‖ ≤ u j := by
  have hf : ContinuousOn (fun x : ℂ => ‖-x ^ 2‖) Z := by
    fun_prop
  obtain ⟨s, hs⟩ := bddAbove_def.mp (IsCompact.bddAbove_image hZ hf)
  refine ⟨fun n : ℕ => ‖(s : ℂ) / (n + 1) ^ 2‖, ?_, ?_⟩
  · simpa using summable_pow_div_add (s : ℂ) 2 1 (Nat.one_lt_two)
  · simp only [norm_neg, norm_pow, Set.mem_image, forall_exists_index, and_imp,
      forall_apply_eq_imp_iff₂, sineTerm, norm_div, norm_real, norm_eq_abs] at *
    intro n x hx
    gcongr
    apply le_trans (hs x hx) (le_abs_self s)

theorem multipliableUniformlyOn_euler_sin_prod_on_compact (hZC : IsCompact Z) :
    MultipliableUniformlyOn (fun n : ℕ => fun z : ℂ => (1 + sineTerm z n)) {Z} := by
  obtain ⟨u, hu, hu2⟩ := sineTerm_bound_aux hZC
  refine Summable.multipliableUniformlyOn_nat_one_add hZC hu ?_ ?_
  · filter_upwards with n z hz using hu2 n z hz
  · fun_prop

<<<<<<< HEAD
theorem HasProdUniformlyOn_sineTerm_prod_on_compact (hZ2 : Z ⊆ ℂ_ℤ )
=======
theorem HasProdUniformlyOn_sineTerm_prod_on_compact (hZ2 : Z ⊆ ℂ_ℤ)
>>>>>>> c19e62e7
    (hZC : IsCompact Z) :
    HasProdUniformlyOn (fun n : ℕ => fun z : ℂ => (1 + sineTerm z n))
    (fun x => (Complex.sin (↑π * x) / (↑π * x))) {Z} := by
  apply (multipliableUniformlyOn_euler_sin_prod_on_compact hZC).hasProdUniformlyOn.congr_right
  exact fun s hs x hx => euler_sineTerm_tprod (by aesop)

theorem HasProdLocallyUniformlyOn_euler_sin_prod :
    HasProdLocallyUniformlyOn (fun n : ℕ => fun z : ℂ => (1 + sineTerm z n))
    (fun x => (Complex.sin (π * x) / (π * x))) ℂ_ℤ := by
  apply hasProdLocallyUniformlyOn_of_forall_compact (by apply isOpen_compl_range_intCast)
  exact fun _ hZ hZC => HasProdUniformlyOn_sineTerm_prod_on_compact hZ hZC

<<<<<<< HEAD
theorem sin_pi_z_ne_zero (hz : x ∈ ℂ_ℤ ) : Complex.sin (π * x) ≠ 0 := by
=======
theorem sin_pi_z_ne_zero (hz : x ∈ ℂ_ℤ) : Complex.sin (π * x) ≠ 0 := by
>>>>>>> c19e62e7
  apply Complex.sin_ne_zero_iff.2
  intro k
  nth_rw 2 [mul_comm]
  exact Injective.ne (mul_right_injective₀ (ofReal_ne_zero.mpr Real.pi_ne_zero)) (by aesop)

<<<<<<< HEAD
theorem tendsto_logDeriv_euler_sin_div (hx : x ∈ ℂ_ℤ ) :
=======
theorem tendsto_logDeriv_euler_sin_div (hx : x ∈ ℂ_ℤ) :
>>>>>>> c19e62e7
    Tendsto (fun n : ℕ ↦ logDeriv (fun z ↦ ∏ j ∈ Finset.range n, (1 + sineTerm z j)) x)
        atTop (𝓝 <| logDeriv (fun t ↦ (Complex.sin (π * t) / (π * t))) x) := by
  refine logDeriv_tendsto (isOpen_compl_range_intCast) ⟨x, hx⟩
      HasProdLocallyUniformlyOn_euler_sin_prod.tendstoLocallyUniformlyOn_finsetRange ?_ ?_
  · filter_upwards with n using by fun_prop
  · simp only [ne_eq, div_eq_zero_iff, mul_eq_zero, ofReal_eq_zero, not_or]
    exact ⟨sin_pi_z_ne_zero hx, Real.pi_ne_zero , integerComplement.ne_zero hx⟩

<<<<<<< HEAD
theorem logDeriv_sin_div_eq_cot (hz : x ∈ ℂ_ℤ ) :
=======
theorem logDeriv_sin_div_eq_cot (hz : x ∈ ℂ_ℤ) :
>>>>>>> c19e62e7
    logDeriv (fun t ↦ (Complex.sin (π * t) / (π * t))) x = π * cot (π * x) - 1 / x := by
  have : (fun t ↦ (Complex.sin (π * t)/ (π * t))) = fun z ↦
    (Complex.sin ∘ fun t ↦ π * t) z / (π * z) := by rfl
  rw [this, logDeriv_div _ (by apply sin_pi_z_ne_zero hz) ?_
    (DifferentiableAt.comp _ (Complex.differentiableAt_sin) (by fun_prop)) (by fun_prop),
    logDeriv_comp (Complex.differentiableAt_sin) (by fun_prop), Complex.logDeriv_sin,
    deriv_const_mul _ (by fun_prop), deriv_id'', logDeriv_const_mul, logDeriv_id']
  · field_simp [mul_comm]
  · simpa using Real.pi_ne_zero
  · simp only [ne_eq, mul_eq_zero, ofReal_eq_zero, not_or]
    exact ⟨Real.pi_ne_zero, integerComplement.ne_zero hz⟩

/-- The term in the infinite sum expansion of cot. -/
noncomputable abbrev cotTerm (x : ℂ) (n : ℕ) : ℂ := 1 / (x - (n + 1)) + 1 / (x + (n + 1))

<<<<<<< HEAD
theorem logDeriv_sineTerm_eq_cotTerm (hx : x ∈ ℂ_ℤ ) (i : ℕ) :
=======
theorem logDeriv_sineTerm_eq_cotTerm (hx : x ∈ ℂ_ℤ) (i : ℕ) :
>>>>>>> c19e62e7
    logDeriv (fun (z : ℂ) ↦ 1 + sineTerm z i) x = cotTerm x i := by
  have h1 := integerComplement_add_ne_zero hx (i + 1)
  have h2 : ((x : ℂ) - (i + 1)) ≠ 0 := by
    simpa [sub_eq_add_neg] using integerComplement_add_ne_zero hx (-(i + 1))
  have h3 : (i+1)^2 + -x^2 ≠ 0 := by
      have := (integerComplement_pow_two_ne_pow_two hx ((i + 1) : ℤ))
      rw [← sub_eq_add_neg, sub_ne_zero]
      aesop
  simp only [Int.cast_add, Int.cast_natCast, Int.cast_one, ne_eq, sineTerm, logDeriv_apply,
    deriv_const_add', deriv_div_const, deriv.fun_neg', differentiableAt_fun_id, deriv_fun_pow'',
    Nat.cast_ofNat, Nat.add_one_sub_one, pow_one, deriv_id'', mul_one, cotTerm, one_div] at *
  field_simp [Nat.cast_add_one_ne_zero i]
  ring

lemma logDeriv_prod_sineTerm_eq_sum_cotTerm (hx : x ∈ ℂ_ℤ) (n : ℕ) :
    logDeriv (fun (z : ℂ) ↦ ∏ j ∈ Finset.range n, (1 + sineTerm z j)) x =
    ∑ j ∈ Finset.range n, cotTerm x j := by
  rw [logDeriv_prod]
  · simp_rw [logDeriv_sineTerm_eq_cotTerm hx]
  · exact fun i _ ↦ sineTerm_ne_zero hx i
  · fun_prop

<<<<<<< HEAD
theorem tendsto_logDeriv_euler_cot_sub (hx : x ∈ ℂ_ℤ ) :
=======
theorem tendsto_logDeriv_euler_cot_sub (hx : x ∈ ℂ_ℤ) :
>>>>>>> c19e62e7
    Tendsto (fun n : ℕ => ∑ j ∈ Finset.range n, cotTerm x j) atTop
    (𝓝 <| π * cot (π * x)- 1 / x) := by
  simp_rw [← logDeriv_sin_div_eq_cot hx, ← logDeriv_prod_sineTerm_eq_sum_cotTerm hx]
  simpa using tendsto_logDeriv_euler_sin_div hx

lemma cotTerm_identity (hz : x ∈ ℂ_ℤ) (n : ℕ) :
    cotTerm x n = 2 * x * (1 / ((x + (n + 1)) * (x - (n + 1)))) := by
  simp only [cotTerm]
  rw [one_div_add_one_div]
  · ring
  · simpa [sub_eq_add_neg] using integerComplement_add_ne_zero hz (-(n + 1) : ℤ)
  · simpa using (integerComplement_add_ne_zero hz ((n : ℤ) + 1))

<<<<<<< HEAD
theorem Summable_cotTerm (hz : x ∈ ℂ_ℤ ) : Summable fun n ↦ cotTerm x n := by
=======
theorem Summable_cotTerm (hz : x ∈ ℂ_ℤ) : Summable fun n ↦ cotTerm x n := by
>>>>>>> c19e62e7
  rw [funext fun n ↦ cotTerm_identity hz n]
  apply Summable.mul_left
  suffices Summable fun i : ℕ ↦ (x - (↑i : ℂ))⁻¹ * (x + (↑i : ℂ))⁻¹ by
    rw [← summable_nat_add_iff 1] at this
    simpa using this
  suffices Summable fun i : ℤ ↦ (x - (↑i : ℂ))⁻¹ * (x + (↑i : ℂ))⁻¹ by
    apply this.comp_injective CharZero.cast_injective
  apply (EisensteinSeries.summable_linear_sub_mul_linear_add x 1 1).congr
  simp [mul_comm]

<<<<<<< HEAD
theorem cot_series_rep' (hz : x ∈ ℂ_ℤ ) : π * cot (π * x) - 1 / x =
=======
theorem cot_series_rep' (hz : x ∈ ℂ_ℤ) : π * cot (π * x) - 1 / x =
>>>>>>> c19e62e7
    ∑' n : ℕ, (1 / (x - (n + 1)) + 1 / (x + (n + 1))) := by
  rw [HasSum.tsum_eq]
  apply (Summable.hasSum_iff_tendsto_nat (Summable_cotTerm hz)).mpr
    (tendsto_logDeriv_euler_cot_sub hz)

<<<<<<< HEAD
/-- The cotangent infinte sum representation. -/
theorem cot_series_rep (hz : x ∈ ℂ_ℤ ) :
=======
/-- The cotangent infinite sum representation. -/
theorem cot_series_rep (hz : x ∈ ℂ_ℤ) :
>>>>>>> c19e62e7
    π * cot (π * x) = 1 / x + ∑' n : ℕ+, (1 / (x - n) + 1 / (x + n)) := by
  have h0 := tsum_pnat_eq_tsum_succ fun n ↦ 1 / (x - n) + 1 / (x + n)
  have h1 := cot_series_rep' hz
  simp only [one_div, Nat.cast_add, Nat.cast_one] at *
  rw [h0, ← h1]
  ring

end MittagLeffler<|MERGE_RESOLUTION|>--- conflicted
+++ resolved
@@ -63,11 +63,7 @@
 
 open scoped Topology BigOperators Nat Complex
 
-<<<<<<< HEAD
-local notation "ℂ_ℤ " => integerComplement
-=======
 local notation "ℂ_ℤ" => integerComplement
->>>>>>> c19e62e7
 
 variable {x : ℂ} {Z : Set ℂ}
 
@@ -119,11 +115,7 @@
   · filter_upwards with n z hz using hu2 n z hz
   · fun_prop
 
-<<<<<<< HEAD
-theorem HasProdUniformlyOn_sineTerm_prod_on_compact (hZ2 : Z ⊆ ℂ_ℤ )
-=======
 theorem HasProdUniformlyOn_sineTerm_prod_on_compact (hZ2 : Z ⊆ ℂ_ℤ)
->>>>>>> c19e62e7
     (hZC : IsCompact Z) :
     HasProdUniformlyOn (fun n : ℕ => fun z : ℂ => (1 + sineTerm z n))
     (fun x => (Complex.sin (↑π * x) / (↑π * x))) {Z} := by
@@ -136,21 +128,13 @@
   apply hasProdLocallyUniformlyOn_of_forall_compact (by apply isOpen_compl_range_intCast)
   exact fun _ hZ hZC => HasProdUniformlyOn_sineTerm_prod_on_compact hZ hZC
 
-<<<<<<< HEAD
-theorem sin_pi_z_ne_zero (hz : x ∈ ℂ_ℤ ) : Complex.sin (π * x) ≠ 0 := by
-=======
 theorem sin_pi_z_ne_zero (hz : x ∈ ℂ_ℤ) : Complex.sin (π * x) ≠ 0 := by
->>>>>>> c19e62e7
   apply Complex.sin_ne_zero_iff.2
   intro k
   nth_rw 2 [mul_comm]
   exact Injective.ne (mul_right_injective₀ (ofReal_ne_zero.mpr Real.pi_ne_zero)) (by aesop)
 
-<<<<<<< HEAD
-theorem tendsto_logDeriv_euler_sin_div (hx : x ∈ ℂ_ℤ ) :
-=======
 theorem tendsto_logDeriv_euler_sin_div (hx : x ∈ ℂ_ℤ) :
->>>>>>> c19e62e7
     Tendsto (fun n : ℕ ↦ logDeriv (fun z ↦ ∏ j ∈ Finset.range n, (1 + sineTerm z j)) x)
         atTop (𝓝 <| logDeriv (fun t ↦ (Complex.sin (π * t) / (π * t))) x) := by
   refine logDeriv_tendsto (isOpen_compl_range_intCast) ⟨x, hx⟩
@@ -159,11 +143,7 @@
   · simp only [ne_eq, div_eq_zero_iff, mul_eq_zero, ofReal_eq_zero, not_or]
     exact ⟨sin_pi_z_ne_zero hx, Real.pi_ne_zero , integerComplement.ne_zero hx⟩
 
-<<<<<<< HEAD
-theorem logDeriv_sin_div_eq_cot (hz : x ∈ ℂ_ℤ ) :
-=======
 theorem logDeriv_sin_div_eq_cot (hz : x ∈ ℂ_ℤ) :
->>>>>>> c19e62e7
     logDeriv (fun t ↦ (Complex.sin (π * t) / (π * t))) x = π * cot (π * x) - 1 / x := by
   have : (fun t ↦ (Complex.sin (π * t)/ (π * t))) = fun z ↦
     (Complex.sin ∘ fun t ↦ π * t) z / (π * z) := by rfl
@@ -179,11 +159,7 @@
 /-- The term in the infinite sum expansion of cot. -/
 noncomputable abbrev cotTerm (x : ℂ) (n : ℕ) : ℂ := 1 / (x - (n + 1)) + 1 / (x + (n + 1))
 
-<<<<<<< HEAD
-theorem logDeriv_sineTerm_eq_cotTerm (hx : x ∈ ℂ_ℤ ) (i : ℕ) :
-=======
 theorem logDeriv_sineTerm_eq_cotTerm (hx : x ∈ ℂ_ℤ) (i : ℕ) :
->>>>>>> c19e62e7
     logDeriv (fun (z : ℂ) ↦ 1 + sineTerm z i) x = cotTerm x i := by
   have h1 := integerComplement_add_ne_zero hx (i + 1)
   have h2 : ((x : ℂ) - (i + 1)) ≠ 0 := by
@@ -206,11 +182,7 @@
   · exact fun i _ ↦ sineTerm_ne_zero hx i
   · fun_prop
 
-<<<<<<< HEAD
-theorem tendsto_logDeriv_euler_cot_sub (hx : x ∈ ℂ_ℤ ) :
-=======
 theorem tendsto_logDeriv_euler_cot_sub (hx : x ∈ ℂ_ℤ) :
->>>>>>> c19e62e7
     Tendsto (fun n : ℕ => ∑ j ∈ Finset.range n, cotTerm x j) atTop
     (𝓝 <| π * cot (π * x)- 1 / x) := by
   simp_rw [← logDeriv_sin_div_eq_cot hx, ← logDeriv_prod_sineTerm_eq_sum_cotTerm hx]
@@ -224,11 +196,7 @@
   · simpa [sub_eq_add_neg] using integerComplement_add_ne_zero hz (-(n + 1) : ℤ)
   · simpa using (integerComplement_add_ne_zero hz ((n : ℤ) + 1))
 
-<<<<<<< HEAD
-theorem Summable_cotTerm (hz : x ∈ ℂ_ℤ ) : Summable fun n ↦ cotTerm x n := by
-=======
 theorem Summable_cotTerm (hz : x ∈ ℂ_ℤ) : Summable fun n ↦ cotTerm x n := by
->>>>>>> c19e62e7
   rw [funext fun n ↦ cotTerm_identity hz n]
   apply Summable.mul_left
   suffices Summable fun i : ℕ ↦ (x - (↑i : ℂ))⁻¹ * (x + (↑i : ℂ))⁻¹ by
@@ -239,23 +207,14 @@
   apply (EisensteinSeries.summable_linear_sub_mul_linear_add x 1 1).congr
   simp [mul_comm]
 
-<<<<<<< HEAD
-theorem cot_series_rep' (hz : x ∈ ℂ_ℤ ) : π * cot (π * x) - 1 / x =
-=======
 theorem cot_series_rep' (hz : x ∈ ℂ_ℤ) : π * cot (π * x) - 1 / x =
->>>>>>> c19e62e7
     ∑' n : ℕ, (1 / (x - (n + 1)) + 1 / (x + (n + 1))) := by
   rw [HasSum.tsum_eq]
   apply (Summable.hasSum_iff_tendsto_nat (Summable_cotTerm hz)).mpr
     (tendsto_logDeriv_euler_cot_sub hz)
 
-<<<<<<< HEAD
-/-- The cotangent infinte sum representation. -/
-theorem cot_series_rep (hz : x ∈ ℂ_ℤ ) :
-=======
 /-- The cotangent infinite sum representation. -/
 theorem cot_series_rep (hz : x ∈ ℂ_ℤ) :
->>>>>>> c19e62e7
     π * cot (π * x) = 1 / x + ∑' n : ℕ+, (1 / (x - n) + 1 / (x + n)) := by
   have h0 := tsum_pnat_eq_tsum_succ fun n ↦ 1 / (x - n) + 1 / (x + n)
   have h1 := cot_series_rep' hz
