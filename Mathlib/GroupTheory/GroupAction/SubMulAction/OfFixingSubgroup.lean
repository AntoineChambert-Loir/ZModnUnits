--- conflicted
+++ resolved
@@ -350,21 +350,12 @@
     exact subgroup_smul_def ⟨m, hm⟩ x
 
 @[to_additive]
-<<<<<<< HEAD
-theorem map_ofFixingSubgroupUnion_def (s t : Set α)
-    (x : SubMulAction.ofFixingSubgroup M (s ∪ t)) :
-=======
 theorem map_ofFixingSubgroupUnion_def (x : SubMulAction.ofFixingSubgroup M (s ∪ t)) :
->>>>>>> f3731eaa
     ((SubMulAction.map_ofFixingSubgroupUnion M s t) x : α) = x :=
   rfl
 
 @[to_additive]
-<<<<<<< HEAD
-theorem map_ofFixingSubgroupUnion_bijective (s t : Set α) :
-=======
 theorem map_ofFixingSubgroupUnion_bijective :
->>>>>>> f3731eaa
     Bijective (map_ofFixingSubgroupUnion M s t) := by
   constructor
   · intro a b h
@@ -391,11 +382,7 @@
   map_smul' _ _ := rfl
 
 @[to_additive]
-<<<<<<< HEAD
-lemma ofFixingSubgroup_of_inclusion_injective {s t : Set α} (hst : t ⊆ s) :
-=======
 lemma ofFixingSubgroup_of_inclusion_injective (hst : t ⊆ s) :
->>>>>>> f3731eaa
     Injective (ofFixingSubgroup_of_inclusion M hst) := by
   rintro ⟨x, hx⟩ ⟨y, hy⟩ hxy
   rw [← SetLike.coe_eq_coe] at hxy ⊢
@@ -434,11 +421,7 @@
     ((ofFixingSubgroup_of_eq M hst x) : α) = x := rfl
 
 @[to_additive]
-<<<<<<< HEAD
-theorem ofFixingSubgroup_of_eq_bijective {s t : Set α} (hst : s = t) :
-=======
 theorem ofFixingSubgroup_of_eq_bijective (hst : s = t) :
->>>>>>> f3731eaa
     Bijective (ofFixingSubgroup_of_eq M hst) :=
   ⟨fun _ _ hxy ↦ by simpa [← SetLike.coe_eq_coe] using hxy,
     fun ⟨x, hxt⟩ ↦ ⟨⟨x, by rwa [hst]⟩, by simp [← SetLike.coe_eq_coe]⟩⟩
