/-
Copyright (c) 2025 Antoine Chambert-Loir. All rights reserved.
Released under Apache 2.0 license as described in the file LICENSE.
Authors: Antoine Chambert-Loir
-/

import Mathlib.Data.Finite.Card
import Mathlib.Data.Set.Card
import Mathlib.GroupTheory.GroupAction.FixingSubgroup
import Mathlib.GroupTheory.GroupAction.SubMulAction.OfStabilizer
import Mathlib.Tactic.Group
/-!
# SubMulActions on complements of invariant subsets

- We define `SubMulAction` of an invariant subset in various contexts,
especially stabilizers and fixing subgroups : `SubMulAction_of_compl`,
`SubMulAction_of_stabilizer`, `SubMulAction_of_fixingSubgroup`.

- We define equivariant maps that relate various of these `SubMulAction`s
and permit to manipulate them in a relatively smooth way:

  * `SubMulAction.ofFixingSubgroupEmpty_equivariantMap`:
  the identity map, when the set is the empty set.

  * `SubMulAction.fixingSubgroupInsertEquiv M a s` : the
  multiplicative equivalence between `fixingSubgroup M (insert a s)``
  and `fixingSubgroup (stabilizer M a) s`

  * `SubMulAction.ofFixingSubgroup_insert_map` : the equivariant
  map between `SubMulAction.ofFixingSubgroup M (insert a s)`
  and `SubMulAction.ofFixingSubgroup (stabilizer M a) s`.

  * `SubMulAction.fixingSubgroupEquivFixingSubgroup`:
  the multiplicative equivalence between `SubMulAction.fixingSubgroup M s`
  and `SubMulAction.fixingSubgroup M t` induced by `g : M`
  such that `g • t = s`.

  * `SubMulAction.conjMap_ofFixingSubgroup`:
  the equivariant map between `SubMulAction.ofFixingSubgroup M t`
  and `SubMulAction.ofFIxingSubgroup M s`
  induced by `g : M` such that `g • t = s`.

  * `SubMulAction.ofFixingSubgroup_of_inclusion`:
  the identity from `SubMulAction.ofFixingSubgroup M s`
  to `SubMulAction.ofFixingSubgroup M t`, when `t ⊆ s`,
  as an equivariant map.

  * `SubMulAction.ofFixingSubgroup_of_singleton`:
  the identity map from `SubMulAction.ofStablizer M a`
  to `SubMulAction.ofFixingSubgroup M {a}`.

  * `SubMulAction.ofFixingSubgroup_of_eq`:
  the identity from `SubMulAction.ofFixingSubgroup M s`
  to `SubMulAction.ofFixingSubgroup M t`, when `s = t`,
  as an equivariant map.

  * `SubMulAction.ofFixingSubgroup.append`: appends
  an enumeration of `ofFixingSubgroup M s` at the end
  of an enumeration of `s`, as an equivariant map.

-/

open scoped Pointwise

open MulAction Function

namespace SubMulAction

variable (M : Type*) {α : Type*} [Group M] [MulAction M α] (s : Set α)

/-- The `SubMulAction` of `fixingSubgroup M s` on the complement of `s`. -/
@[to_additive "The `SubAddAction` of `fixingAddSubgroup M s` on the complement of `s`."]
def ofFixingSubgroup : SubMulAction (fixingSubgroup M s) α where
  carrier := sᶜ
  smul_mem' := fun ⟨c, hc⟩ x ↦ by
    rw [← Subgroup.inv_mem_iff] at hc
    simp only [Set.mem_compl_iff, not_imp_not]
    intro hcx
    rwa [← one_smul M x, ← inv_mul_cancel c, mul_smul, (mem_fixingSubgroup_iff M).mp hc (c • x) hcx]

@[to_additive (attr := simp)]
theorem ofFixingSubgroup_carrier :
    (ofFixingSubgroup M s).carrier = sᶜ := rfl

variable {s}

@[to_additive]
theorem mem_ofFixingSubgroup_iff {x : α} :
    x ∈ ofFixingSubgroup M s ↔ x ∉ s :=
  Iff.rfl

variable {M}

@[to_additive]
theorem not_mem_of_mem_ofFixingSubgroup (x : ofFixingSubgroup M s) :
    ↑x ∉ s := x.prop

@[to_additive]
theorem disjoint_val_image {t : Set (ofFixingSubgroup M s)} :
    Disjoint s (Subtype.val '' t) := by
  rw [Set.disjoint_iff]
  rintro a ⟨hbs, ⟨b, _, rfl⟩⟩; exact (b.prop hbs).elim

variable (M s) in
/-- The identity map of the `SubMulAction` of the `fixingSubgroup`
into the ambient set, as an equivariant map. -/
@[to_additive
"The identity map of the `SubAddAction` of the `fixingAddSubgroup`
into the ambient set, as an equivariant map."]
def ofFixingSubgroup_equivariantMap :
    ofFixingSubgroup M s →ₑ[(fixingSubgroup M s).subtype] α where
  toFun x := x
  map_smul' _ _ := rfl

@[to_additive]
theorem ofFixingSubgroup_equivariantMap_injective :
    Injective (ofFixingSubgroup_equivariantMap M s) := by
  rintro ⟨x, hx⟩ ⟨y, hy⟩ hxy
  simpa [Subtype.mk.injEq] using hxy

section Comparisons

section Empty

@[to_additive]
theorem ofFixingSubgroupEmpty_equivariantMap_bijective :
    Bijective (ofFixingSubgroup_equivariantMap M (∅ : Set α)) := by
  refine ⟨ofFixingSubgroup_equivariantMap_injective, fun x ↦ ?_⟩
  exact ⟨⟨x, (mem_ofFixingSubgroup_iff M).mp (Set.notMem_empty x)⟩, rfl⟩

@[to_additive]
theorem of_fixingSubgroupEmpty_mapScalars_surjective :
    Surjective (fixingSubgroup M (∅ : Set α)).subtype := fun g ↦ by
  suffices g ∈ fixingSubgroup M (∅ : Set α) by
    exact ⟨⟨g, this⟩, rfl⟩
  simp [mem_fixingSubgroup_iff]

end Empty

<<<<<<< HEAD
section FixingSubgroupInsert

=======
variable {α}


section FixingSubgroupInsert

variable {M} in
>>>>>>> fb6a587d
@[to_additive]
theorem mem_fixingSubgroup_insert_iff {a : α} {s : Set α} {m : M} :
    m ∈ fixingSubgroup M (insert a s) ↔ m • a = a ∧ m ∈ fixingSubgroup M s := by
  simp [mem_fixingSubgroup_iff]

@[to_additive]
theorem fixingSubgroup_of_insert (a : α) (s : Set (ofStabilizer M a)) :
    fixingSubgroup M (insert a ((fun x ↦ x.val) '' s)) =
      (fixingSubgroup (↥(stabilizer M a)) s).map (stabilizer M a).subtype := by
  ext m
  simp [mem_fixingSubgroup_iff, mem_ofStabilizer_iff, subgroup_smul_def, and_comm]

@[to_additive]
theorem mem_ofFixingSubgroup_insert_iff {a : α} {s : Set (ofStabilizer M a)} {x : α} :
    x ∈ ofFixingSubgroup M (insert a ((fun x ↦ x.val) '' s)) ↔
      ∃ (hx : x ∈ ofStabilizer M a),
        (⟨x, hx⟩ : ofStabilizer M a) ∈ ofFixingSubgroup (stabilizer M a) s := by
  simp_rw [mem_ofFixingSubgroup_iff, mem_ofStabilizer_iff]
  aesop

/-- The natural group isomorphism between fixing subgroups. -/
@[to_additive "The natural additive group isomorphism between fixing additive subgroups."]
def fixingSubgroupInsertEquiv (a : α) (s : Set (ofStabilizer M a)) :
    fixingSubgroup M (insert a (Subtype.val '' s)) ≃* fixingSubgroup (stabilizer M a) s where
  toFun m := ⟨⟨(m : M), (mem_fixingSubgroup_iff M).mp m.prop a (Set.mem_insert _ _)⟩,
      fun ⟨x, hx⟩ => by
        simp only [← SetLike.coe_eq_coe]
        refine (mem_fixingSubgroup_iff M).mp m.prop _ (Set.mem_insert_of_mem a ?_)
        exact ⟨⟨x, (SubMulAction.mem_ofStabilizer_iff  M a).mp x.prop⟩, hx, rfl⟩⟩
  map_mul' _ _ := by simp [← Subtype.coe_inj]
  invFun m := ⟨m, by simp [fixingSubgroup_of_insert]⟩
  left_inv _ := by simp
  right_inv _ := by simp

/-- The identity map of fixing subgroup of stabilizer
into the fixing subgroup of the extended set, as an equivariant map. -/
@[to_additive "The identity map of fixing additive subgroup of stabilizer
into the fixing additive subgroup of the extended set, as an equivariant map."]
def ofFixingSubgroup_insert_map (a : α) (s : Set (ofStabilizer M a)) :
    ofFixingSubgroup M (insert a (Subtype.val '' s))
      →ₑ[fixingSubgroupInsertEquiv a s]
        ofFixingSubgroup (stabilizer M a) s where
  toFun x := by
    choose hx hx' using (mem_ofFixingSubgroup_insert_iff.mp x.prop)
    exact ⟨_, hx'⟩
  map_smul' _ _ := rfl

@[to_additive (attr := simp)]
theorem ofFixingSubgroup_insert_map_apply {a : α} {s : Set (ofStabilizer M a)}
    {x : α} (hx : x ∈ ofFixingSubgroup M (insert a (Subtype.val '' s))) :
    (ofFixingSubgroup_insert_map a s) ⟨x, hx⟩ = x :=
  rfl

@[to_additive]
theorem ofFixingSubgroup_insert_map_bijective {a : α} {s : Set (ofStabilizer M a)} :
    Bijective (ofFixingSubgroup_insert_map a s) := by
  constructor
  · rintro ⟨x, hx⟩ ⟨y, hy⟩ h
    simpa only [← Subtype.coe_inj, ofFixingSubgroup_insert_map_apply] using h
  · rintro ⟨⟨x, hx1⟩, hx2⟩
    exact ⟨⟨x, mem_ofFixingSubgroup_insert_iff.mpr ⟨hx1, hx2⟩⟩, rfl⟩

end FixingSubgroupInsert

section FixingSubgroupConj

variable {s t : Set α} {g : M}

@[to_additive]
theorem _root_.Set.conj_mem_fixingSubgroup (hg : g • t = s) {k : M} (hk : k ∈ fixingSubgroup M t) :
    MulAut.conj g k ∈ fixingSubgroup M s := by
  simp only [mem_fixingSubgroup_iff] at hk ⊢
  intro y hy
  rw [MulAut.conj_apply, eq_comm, mul_smul, mul_smul, ← inv_smul_eq_iff, eq_comm]
  apply hk
  rw [← Set.mem_smul_set_iff_inv_smul_mem, hg]
  exact hy

@[to_additive]
theorem fixingSubgroup_map_conj_eq (hg : g • t = s) :
    (fixingSubgroup M t).map (MulAut.conj g).toMonoidHom = fixingSubgroup M s :=  by
  ext k
  simp only [MulEquiv.toMonoidHom_eq_coe, Subgroup.mem_map, MonoidHom.coe_coe]
  constructor
  · rintro ⟨n, hn, rfl⟩
<<<<<<< HEAD
    exact Set.conj_mem_fixingSubgroup hg hn
  · intro hk
    use MulAut.conj g⁻¹ k
    constructor
    · apply Set.conj_mem_fixingSubgroup _ hk
=======
    exact Set.conj_mem_fixingSubgroup M hg hn
  · intro hk
    use MulAut.conj g⁻¹ k
    constructor
    · apply Set.conj_mem_fixingSubgroup M _ hk
>>>>>>> fb6a587d
      rw [inv_smul_eq_iff, hg]
    · simp [MulAut.conj]; group

variable (g s) in
/-- The `fixingSubgroup` of `g • s` is the conjugate of the `fixingSubgroup` of `s` by `g`. -/
@[to_additive "The `fixingAddSubgroup` of `g +ᵥ s` is the conjugate
of the `fixingAddSubgroup` of `s` by `g`."]
theorem fixingSubgroup_smul_eq_fixingSubgroup_map_conj :
    fixingSubgroup M (g • s) = (fixingSubgroup M s).map (MulAut.conj g).toMonoidHom :=
<<<<<<< HEAD
  (fixingSubgroup_map_conj_eq rfl).symm
=======
  (fixingSubgroup_map_conj_eq M rfl).symm
>>>>>>> fb6a587d

variable (M) in
/-- The equivalence of `fixingSubgroup M t` with `fixingSubgroup M s`
  when `s` is a translate of `t`. -/
@[to_additive
"The equivalence of `fixingSubgroup M t` with `fixingSubgroup M s`
  when `s` is a translate of `t`."]
def fixingSubgroupEquivFixingSubgroup (hg : g • t = s) :
    fixingSubgroup M t ≃* fixingSubgroup M s :=
  ((MulAut.conj g).subgroupMap (fixingSubgroup M t)).trans
<<<<<<< HEAD
    (MulEquiv.subgroupCongr (fixingSubgroup_map_conj_eq hg))
=======
    (MulEquiv.subgroupCongr (fixingSubgroup_map_conj_eq M hg))
>>>>>>> fb6a587d

@[to_additive (attr := simp)]
theorem fixingSubgroupEquivFixingSubgroup_coe_apply (hg : g • t = s) (x : fixingSubgroup M t) :
    (fixingSubgroupEquivFixingSubgroup M hg x : M) = MulAut.conj g x := rfl

/-- Conjugation induces an equivariant map between the `SubMulAction` of
the fixing subgroup of a subset and that of a translate. -/
@[to_additive
"Conjugation induces an equivariant map between the `SubAddAction` of
the fixing subgroup of a subset and that of a translate."]
def conjMap_ofFixingSubgroup (hg : g • t = s) :
<<<<<<< HEAD
    ofFixingSubgroup M t
      →ₑ[fixingSubgroupEquivFixingSubgroup M hg]
        ofFixingSubgroup M s where
=======
    ofFixingSubgroup M t →ₑ[fixingSubgroupEquivFixingSubgroup M hg] ofFixingSubgroup M s where
>>>>>>> fb6a587d
  toFun := fun ⟨x, hx⟩ =>
    ⟨g • x, by
      intro hgxt; apply hx
      rw [← hg] at hgxt
      exact Set.smul_mem_smul_set_iff.mp hgxt⟩
  map_smul' := fun ⟨m, hm⟩ ⟨x, hx⟩ => by
    simp only [← SetLike.coe_eq_coe, subgroup_smul_def,
      SetLike.val_smul,
      fixingSubgroupEquivFixingSubgroup_coe_apply,
      MulAut.conj_apply, mul_smul, inv_smul_smul]

@[to_additive (attr := simp)]
theorem conjMap_ofFixingSubgroup_coe_apply {hg : g • t = s} (x : ofFixingSubgroup M t) :
<<<<<<< HEAD
    conjMap_ofFixingSubgroup hg x = g • (x : α) := rfl

@[to_additive]
theorem conjMap_ofFixingSubgroup_bijective {s t : Set α} {g : M} {hst : g • s = t} :
    Bijective (conjMap_ofFixingSubgroup hst) := by
=======
    conjMap_ofFixingSubgroup M hg x = g • (x : α) := rfl

@[to_additive]
theorem conjMap_ofFixingSubgroup_bijective {s t : Set α} {g : M} (hst : g • s = t) :
    Bijective (conjMap_ofFixingSubgroup M hst) := by
>>>>>>> fb6a587d
  constructor
  · rintro  x y hxy
    simpa [← SetLike.coe_eq_coe] using hxy
  · rintro ⟨x, hx⟩
    rw [eq_comm, ← inv_smul_eq_iff] at hst
<<<<<<< HEAD
    use (SubMulAction.conjMap_ofFixingSubgroup hst) ⟨x, hx⟩
=======
    use (SubMulAction.conjMap_ofFixingSubgroup M hst) ⟨x, hx⟩
>>>>>>> fb6a587d
    simp [← SetLike.coe_eq_coe]

end FixingSubgroupConj

<<<<<<< HEAD
variable (s t : Set α)

variable {s t} in
=======
variable {s t : Set α}

variable {M} in
>>>>>>> fb6a587d
@[to_additive]
lemma mem_fixingSubgroup_union_iff {g : M} :
    g ∈ fixingSubgroup M (s ∪ t) ↔ g ∈ fixingSubgroup M s ∧ g ∈ fixingSubgroup M t := by
  simp [fixingSubgroup_union, Subgroup.mem_inf]

/-- The group  morphism from `fixingSubgroup` of a union to the iterated `fixingSubgroup`. -/
@[to_additive
"The additive group morphism from `fixingAddSubgroup` of a union
to the iterated `fixingAddSubgroup`."]
def fixingSubgroup_union_to_fixingSubgroup_of_fixingSubgroup :
    fixingSubgroup M (s ∪ t) →*
      fixingSubgroup (fixingSubgroup M s) (Subtype.val ⁻¹' t : Set (ofFixingSubgroup M s)) where
  toFun m := ⟨⟨m, (mem_fixingSubgroup_union_iff.mp m.prop).1⟩, by
      rintro ⟨⟨x, hx⟩, hx'⟩
      simp only [Set.mem_preimage] at hx'
      simp only [← SetLike.coe_eq_coe, SubMulAction.val_smul_of_tower]
      exact (mem_fixingSubgroup_union_iff.mp m.prop).2 ⟨x, hx'⟩⟩
  map_one' := by simp
  map_mul' _ _ := by simp [← Subtype.coe_inj]

<<<<<<< HEAD
variable (M) in
=======
variable (s t) in
>>>>>>> fb6a587d
/-- The identity between the iterated `SubMulAction`
  of the `fixingSubgroup` and the `SubMulAction` of the `fixingSubgroup`
  of the union, as an equivariant map. -/
@[to_additive "The identity between the iterated `SubAddAction`
  of the `fixingAddSubgroup` and the `SubAddAction` of the `fixingAddSubgroup`
  of the union, as an equivariant map."]
def map_ofFixingSubgroupUnion :
    let ψ : fixingSubgroup M (s ∪ t) →
      fixingSubgroup (fixingSubgroup M s) (Subtype.val ⁻¹' t : Set (ofFixingSubgroup M s)) :=
      fun m ↦ ⟨⟨m, by
        let hm := m.prop
        simp only [fixingSubgroup_union, Subgroup.mem_inf] at hm
        exact hm.left⟩, by
      let hm := m.prop
      simp only [fixingSubgroup_union, Subgroup.mem_inf] at hm
      rintro ⟨⟨x, hx⟩, hx'⟩
      simp only [Set.mem_preimage] at hx'
      simp only [← SetLike.coe_eq_coe, SubMulAction.val_smul_of_tower]
      exact hm.right ⟨x, hx'⟩⟩
    ofFixingSubgroup M (s ∪ t) →ₑ[ψ]
      ofFixingSubgroup (fixingSubgroup M s) (Subtype.val ⁻¹' t : Set (ofFixingSubgroup M s)) where
  toFun x :=
    ⟨⟨x, fun hx => x.prop (Set.mem_union_left t hx)⟩,
        fun hx => x.prop (by
          apply Set.mem_union_right s
          simpa only [Set.mem_preimage, Subtype.coe_mk] using hx)⟩
  map_smul' := fun ⟨m, hm⟩ ⟨x, hx⟩ => by
    rw [← SetLike.coe_eq_coe, ← SetLike.coe_eq_coe]
    exact subgroup_smul_def ⟨m, hm⟩ x

<<<<<<< HEAD
variable (M) in
=======
variable {M} in
>>>>>>> fb6a587d
@[to_additive]
theorem map_ofFixingSubgroupUnion_def (x : SubMulAction.ofFixingSubgroup M (s ∪ t)) :
    ((SubMulAction.map_ofFixingSubgroupUnion M s t) x : α) = x :=
  rfl

<<<<<<< HEAD
variable {s t}

=======
variable {M} in
>>>>>>> fb6a587d
@[to_additive]
theorem map_ofFixingSubgroupUnion_bijective :
    Bijective (map_ofFixingSubgroupUnion M s t) := by
  constructor
  · intro a b h
    simpa only [← SetLike.coe_eq_coe] using h
  · rintro ⟨⟨a, ha⟩, ha'⟩
    suffices a ∈ ofFixingSubgroup M (s ∪ t) by
      exact ⟨⟨a, this⟩,  rfl⟩
    intro hy
    rcases (Set.mem_union a s t).mp hy with h | h
    · exact ha h
    · apply ha'
      simpa only [Set.mem_preimage]

<<<<<<< HEAD
variable (M) in
=======
>>>>>>> fb6a587d
/-- The equivariant map on `SubMulAction.ofFixingSubgroup` given a set inclusion. -/
@[to_additive
"The equivariant map on `SubAddAction.ofFixingAddSubgroup` given a set inclusion."]
def ofFixingSubgroup_of_inclusion (hst : t ⊆ s) :
    ofFixingSubgroup M s
      →ₑ[Subgroup.inclusion (fixingSubgroup_antitone M α hst)]
        ofFixingSubgroup M t where
  toFun y := ⟨y.val, fun h => y.prop (hst h)⟩
  map_smul' _ _ := rfl

variable {M} in
@[to_additive]
lemma ofFixingSubgroup_of_inclusion_injective {hst : t ⊆ s} :
    Injective (ofFixingSubgroup_of_inclusion M hst) := by
  rintro ⟨x, hx⟩ ⟨y, hy⟩ hxy
  rw [← SetLike.coe_eq_coe] at hxy ⊢
  exact hxy

variable (M) in
/-- The equivariant map between `SubMulAction.ofStabilizer M a`
and `ofFixingSubgroup M {a}`. -/
@[to_additive "The equivariant map between `SubAddAction.ofStabilizer M a`
and `ofFixingAddSubgroup M {a}`."]
def ofFixingSubgroup_of_singleton (a : α) :
    let φ : fixingSubgroup M ({a} : Set α) → stabilizer M a := fun ⟨m, hm⟩ =>
      ⟨m, ((mem_fixingSubgroup_iff M).mp hm) a (Set.mem_singleton a)⟩
    ofFixingSubgroup M ({a} : Set α) →ₑ[φ] ofStabilizer M a where
  toFun x := ⟨x, by simp⟩
  map_smul' _ _ := rfl

variable {M} in
@[to_additive]
theorem ofFixingSubgroup_of_singleton_bijective {a : α} :
    Bijective (ofFixingSubgroup_of_singleton M a) :=
  ⟨fun _ _ ↦ id, fun x ↦ ⟨x, rfl⟩⟩

variable (M) in
/-- The identity between the `SubMulAction`s of `fixingSubgroup`s
of equal sets, as an equivariant map. -/
@[to_additive "The identity between the `SubAddAction`s of `fixingAddSubgroup`s
of equal sets, as an equivariant map."]
def ofFixingSubgroup_of_eq (hst : s = t) :
    let φ : fixingSubgroup M s ≃* fixingSubgroup M t :=
      MulEquiv.subgroupCongr (congrArg₂ _ rfl hst)
    ofFixingSubgroup M s →ₑ[φ] ofFixingSubgroup M t where
  toFun := fun ⟨x, hx⟩ => ⟨x, by rw [← hst]; exact hx⟩
  map_smul' := fun ⟨m, hm⟩ ⟨x, hx⟩ => rfl

variable {M} in
@[to_additive (attr := simp)]
theorem ofFixingSubgroup_of_eq_apply {hst : s = t}
    (x : ofFixingSubgroup M s) :
    ((ofFixingSubgroup_of_eq M hst x) : α) = x := rfl

variable {M} in
@[to_additive]
theorem ofFixingSubgroup_of_eq_bijective {hst : s = t} :
    Bijective (ofFixingSubgroup_of_eq M hst) :=
  ⟨fun _ _ hxy ↦ by simpa [← SetLike.coe_eq_coe] using hxy,
    fun ⟨x, hxt⟩ ↦ ⟨⟨x, by rwa [hst]⟩, by simp [← SetLike.coe_eq_coe]⟩⟩

end Comparisons

section Construction

open Function.Embedding Fin.Embedding

/-- Append `Fin m ↪ ofFixingSubgroup M s` at the end of an enumeration of `s`. -/
@[to_additive
"Append `Fin m ↪ ofFixingSubgroup M s` at the end of an enumeration of `s`."]
noncomputable def ofFixingSubgroup.append
    {n : ℕ} [Finite s] (x : Fin n ↪ ofFixingSubgroup M s) :
    Fin (s.ncard + n) ↪ α := by
  have : Nonempty (Fin (s.ncard) ≃ s) :=
    Finite.card_eq.mp (by simp [Nat.card_coe_set_eq])
  let y := (Classical.choice this).toEmbedding
  apply Fin.Embedding.append (x := y.trans (subtype _)) (y := x.trans (subtype _))
  rw [Set.disjoint_iff_forall_ne]
  rintro _ ⟨j, rfl⟩ _ ⟨i, rfl⟩ H
  apply (x i).prop
  simp only [trans_apply, Function.Embedding.subtype_apply] at H
  simpa [H] using Subtype.coe_prop (y j)

@[to_additive]
theorem ofFixingSubgroup.append_left {n : ℕ} [Finite s]
    (x : Fin n ↪ ofFixingSubgroup M s) (i : Fin s.ncard) :
    let Hs : Nonempty (Fin (s.ncard) ≃ s) :=
      Finite.card_eq.mp (by simp [Nat.card_coe_set_eq])
    ofFixingSubgroup.append x (Fin.castAdd n i) = (Classical.choice Hs) i := by
  simp [ofFixingSubgroup.append]

@[to_additive]
theorem ofFixingSubgroup.append_right {n : ℕ} [Finite s]
    (x : Fin n ↪ ofFixingSubgroup M s) (i : Fin n) :
    ofFixingSubgroup.append x (Fin.natAdd s.ncard i) = x i := by
  simp [ofFixingSubgroup.append]

end Construction

end SubMulAction<|MERGE_RESOLUTION|>--- conflicted
+++ resolved
@@ -137,17 +137,8 @@
 
 end Empty
 
-<<<<<<< HEAD
 section FixingSubgroupInsert
 
-=======
-variable {α}
-
-
-section FixingSubgroupInsert
-
-variable {M} in
->>>>>>> fb6a587d
 @[to_additive]
 theorem mem_fixingSubgroup_insert_iff {a : α} {s : Set α} {m : M} :
     m ∈ fixingSubgroup M (insert a s) ↔ m • a = a ∧ m ∈ fixingSubgroup M s := by
@@ -233,19 +224,11 @@
   simp only [MulEquiv.toMonoidHom_eq_coe, Subgroup.mem_map, MonoidHom.coe_coe]
   constructor
   · rintro ⟨n, hn, rfl⟩
-<<<<<<< HEAD
     exact Set.conj_mem_fixingSubgroup hg hn
   · intro hk
     use MulAut.conj g⁻¹ k
     constructor
     · apply Set.conj_mem_fixingSubgroup _ hk
-=======
-    exact Set.conj_mem_fixingSubgroup M hg hn
-  · intro hk
-    use MulAut.conj g⁻¹ k
-    constructor
-    · apply Set.conj_mem_fixingSubgroup M _ hk
->>>>>>> fb6a587d
       rw [inv_smul_eq_iff, hg]
     · simp [MulAut.conj]; group
 
@@ -255,13 +238,8 @@
 of the `fixingAddSubgroup` of `s` by `g`."]
 theorem fixingSubgroup_smul_eq_fixingSubgroup_map_conj :
     fixingSubgroup M (g • s) = (fixingSubgroup M s).map (MulAut.conj g).toMonoidHom :=
-<<<<<<< HEAD
   (fixingSubgroup_map_conj_eq rfl).symm
-=======
-  (fixingSubgroup_map_conj_eq M rfl).symm
->>>>>>> fb6a587d
-
-variable (M) in
+
 /-- The equivalence of `fixingSubgroup M t` with `fixingSubgroup M s`
   when `s` is a translate of `t`. -/
 @[to_additive
@@ -270,15 +248,11 @@
 def fixingSubgroupEquivFixingSubgroup (hg : g • t = s) :
     fixingSubgroup M t ≃* fixingSubgroup M s :=
   ((MulAut.conj g).subgroupMap (fixingSubgroup M t)).trans
-<<<<<<< HEAD
-    (MulEquiv.subgroupCongr (fixingSubgroup_map_conj_eq hg))
-=======
     (MulEquiv.subgroupCongr (fixingSubgroup_map_conj_eq M hg))
->>>>>>> fb6a587d
 
 @[to_additive (attr := simp)]
 theorem fixingSubgroupEquivFixingSubgroup_coe_apply (hg : g • t = s) (x : fixingSubgroup M t) :
-    (fixingSubgroupEquivFixingSubgroup M hg x : M) = MulAut.conj g x := rfl
+    (fixingSubgroupEquivFixingSubgroup hg x : M) = MulAut.conj g x := rfl
 
 /-- Conjugation induces an equivariant map between the `SubMulAction` of
 the fixing subgroup of a subset and that of a translate. -/
@@ -286,13 +260,7 @@
 "Conjugation induces an equivariant map between the `SubAddAction` of
 the fixing subgroup of a subset and that of a translate."]
 def conjMap_ofFixingSubgroup (hg : g • t = s) :
-<<<<<<< HEAD
-    ofFixingSubgroup M t
-      →ₑ[fixingSubgroupEquivFixingSubgroup M hg]
-        ofFixingSubgroup M s where
-=======
-    ofFixingSubgroup M t →ₑ[fixingSubgroupEquivFixingSubgroup M hg] ofFixingSubgroup M s where
->>>>>>> fb6a587d
+    ofFixingSubgroup M t →ₑ[fixingSubgroupEquivFixingSubgroup hg] ofFixingSubgroup M s where
   toFun := fun ⟨x, hx⟩ =>
     ⟨g • x, by
       intro hgxt; apply hx
@@ -306,42 +274,23 @@
 
 @[to_additive (attr := simp)]
 theorem conjMap_ofFixingSubgroup_coe_apply {hg : g • t = s} (x : ofFixingSubgroup M t) :
-<<<<<<< HEAD
     conjMap_ofFixingSubgroup hg x = g • (x : α) := rfl
 
 @[to_additive]
 theorem conjMap_ofFixingSubgroup_bijective {s t : Set α} {g : M} {hst : g • s = t} :
     Bijective (conjMap_ofFixingSubgroup hst) := by
-=======
-    conjMap_ofFixingSubgroup M hg x = g • (x : α) := rfl
-
-@[to_additive]
-theorem conjMap_ofFixingSubgroup_bijective {s t : Set α} {g : M} (hst : g • s = t) :
-    Bijective (conjMap_ofFixingSubgroup M hst) := by
->>>>>>> fb6a587d
   constructor
   · rintro  x y hxy
     simpa [← SetLike.coe_eq_coe] using hxy
   · rintro ⟨x, hx⟩
     rw [eq_comm, ← inv_smul_eq_iff] at hst
-<<<<<<< HEAD
     use (SubMulAction.conjMap_ofFixingSubgroup hst) ⟨x, hx⟩
-=======
-    use (SubMulAction.conjMap_ofFixingSubgroup M hst) ⟨x, hx⟩
->>>>>>> fb6a587d
     simp [← SetLike.coe_eq_coe]
 
 end FixingSubgroupConj
 
-<<<<<<< HEAD
-variable (s t : Set α)
-
-variable {s t} in
-=======
 variable {s t : Set α}
 
-variable {M} in
->>>>>>> fb6a587d
 @[to_additive]
 lemma mem_fixingSubgroup_union_iff {g : M} :
     g ∈ fixingSubgroup M (s ∪ t) ↔ g ∈ fixingSubgroup M s ∧ g ∈ fixingSubgroup M t := by
@@ -362,11 +311,7 @@
   map_one' := by simp
   map_mul' _ _ := by simp [← Subtype.coe_inj]
 
-<<<<<<< HEAD
-variable (M) in
-=======
-variable (s t) in
->>>>>>> fb6a587d
+variable (M s t) in
 /-- The identity between the iterated `SubMulAction`
   of the `fixingSubgroup` and the `SubMulAction` of the `fixingSubgroup`
   of the union, as an equivariant map. -/
@@ -397,22 +342,11 @@
     rw [← SetLike.coe_eq_coe, ← SetLike.coe_eq_coe]
     exact subgroup_smul_def ⟨m, hm⟩ x
 
-<<<<<<< HEAD
-variable (M) in
-=======
-variable {M} in
->>>>>>> fb6a587d
 @[to_additive]
 theorem map_ofFixingSubgroupUnion_def (x : SubMulAction.ofFixingSubgroup M (s ∪ t)) :
     ((SubMulAction.map_ofFixingSubgroupUnion M s t) x : α) = x :=
   rfl
 
-<<<<<<< HEAD
-variable {s t}
-
-=======
-variable {M} in
->>>>>>> fb6a587d
 @[to_additive]
 theorem map_ofFixingSubgroupUnion_bijective :
     Bijective (map_ofFixingSubgroupUnion M s t) := by
@@ -428,10 +362,7 @@
     · apply ha'
       simpa only [Set.mem_preimage]
 
-<<<<<<< HEAD
 variable (M) in
-=======
->>>>>>> fb6a587d
 /-- The equivariant map on `SubMulAction.ofFixingSubgroup` given a set inclusion. -/
 @[to_additive
 "The equivariant map on `SubAddAction.ofFixingAddSubgroup` given a set inclusion."]
@@ -442,7 +373,6 @@
   toFun y := ⟨y.val, fun h => y.prop (hst h)⟩
   map_smul' _ _ := rfl
 
-variable {M} in
 @[to_additive]
 lemma ofFixingSubgroup_of_inclusion_injective {hst : t ⊆ s} :
     Injective (ofFixingSubgroup_of_inclusion M hst) := by
@@ -462,7 +392,6 @@
   toFun x := ⟨x, by simp⟩
   map_smul' _ _ := rfl
 
-variable {M} in
 @[to_additive]
 theorem ofFixingSubgroup_of_singleton_bijective {a : α} :
     Bijective (ofFixingSubgroup_of_singleton M a) :=
@@ -480,13 +409,11 @@
   toFun := fun ⟨x, hx⟩ => ⟨x, by rw [← hst]; exact hx⟩
   map_smul' := fun ⟨m, hm⟩ ⟨x, hx⟩ => rfl
 
-variable {M} in
 @[to_additive (attr := simp)]
 theorem ofFixingSubgroup_of_eq_apply {hst : s = t}
     (x : ofFixingSubgroup M s) :
     ((ofFixingSubgroup_of_eq M hst x) : α) = x := rfl
 
-variable {M} in
 @[to_additive]
 theorem ofFixingSubgroup_of_eq_bijective {hst : s = t} :
     Bijective (ofFixingSubgroup_of_eq M hst) :=
