--- conflicted
+++ resolved
@@ -522,23 +522,8 @@
 
 namespace Equiv.Perm
 
-<<<<<<< HEAD
 open Equiv MulAction
 
-variable {α : Type*} [Finite α]
-
--- Move?
-/-- The permutation group of `α` acts transitively on `α`. -/
-instance : IsPretransitive (Perm α) α where
-  exists_smul_eq x y := by
-    classical
-    exact ⟨Equiv.swap x y, by simp⟩
-
-/-- The permutation group of `α` acts 2-pretransitively on `α`. -/
-theorem is_two_pretransitive (α : Type*) :
-    IsMultiplyPretransitive (Perm α) α 2 := by
-  rw [is_two_pretransitive_iff]
-=======
 variable {α : Type*}
 
 variable (α) in
@@ -546,7 +531,6 @@
 theorem isMultiplyPretransitive (n : ℕ) :
     IsMultiplyPretransitive (Perm  α) α n := by
   rw [isMultiplyPretransitive_iff]
->>>>>>> 62fa71f1
   classical
   intro x y
   have (x : Fin n ↪ α) : Cardinal.mk (range x) = n := by
@@ -623,42 +607,6 @@
   simp [ψ, x.injective.extend_apply]
 
 /-- The action of the permutation group of `α` on `α` is preprimitive -/
-<<<<<<< HEAD
-instance {α : Type*} : IsPreprimitive (Equiv.Perm α) α := by
-  cases subsingleton_or_nontrivial α
-  · exact IsPreprimitive.of_subsingleton
-  · exact isPreprimitive_of_is_two_pretransitive (is_two_pretransitive α)
-
--- TODO : generalize when `α` is infinite. This simplifies a proof above
-variable (α) in
-/-- The permutation group of a finite type `α` acts `n`-pretransitively on `a`, for all `n`,
-for a trivial reason when `Nat.card α < n`. -/
-theorem isMultiplyPretransitive (n : ℕ) : IsMultiplyPretransitive (Perm  α) α n := by
-  by_cases hα : n ≤ Nat.card α
-  · suffices IsMultiplyPretransitive (Perm α) α (Nat.card α) by
-      apply isMultiplyPretransitive_of_le hα (le_rfl)
-    exact {
-      exists_smul_eq x y := by
-        suffices h : Function.Bijective x ∧ Function.Bijective y by
-          use (Equiv.ofBijective x h.1).symm.trans (Equiv.ofBijective y h.2)
-          ext; simp
-        constructor
-        all_goals
-          simp only [Nat.bijective_iff_injective_and_card, card_eq_fintype_card,
-            Fintype.card_fin, and_true, EmbeddingLike.injective] }
-  · suffices IsEmpty (Fin n ↪ α) by
-      infer_instance
-    exact {
-      false x := by
-        apply hα (le_of_eq_of_le _ (Finite.card_le_of_embedding x))
-        simp only [card_eq_fintype_card, Fintype.card_fin] }
-
--- This is optimal, `AlternatingGroup α` is `Nat.card α - 2`-pretransitive.
-/-- A subgroup of `Perm α` is `⊤` if(f) it is `(Nat.card α - 1)`-pretransitive. -/
-theorem eq_top_of_isMultiplyPretransitive {G : Subgroup (Equiv.Perm α)}
-    (hmt : IsMultiplyPretransitive G α (Nat.card α - 1)) : G = ⊤ := by
-  have : Fintype α := Fintype.ofFinite α
-=======
 instance : IsPreprimitive (Perm α) α :=
   isPreprimitive_of_is_two_pretransitive (isMultiplyPretransitive _ _)
 
@@ -667,7 +615,6 @@
 theorem eq_top_if_isMultiplyPretransitive [Finite α] {G : Subgroup (Equiv.Perm α)}
     (hmt : IsMultiplyPretransitive G α (Nat.card α - 1)) : G = ⊤ := by
   have := Fintype.ofFinite α
->>>>>>> 62fa71f1
   simp only [Nat.card_eq_fintype_card] at hmt
   let j : Fin (Fintype.card α - 1) ↪ Fin (Fintype.card α) :=
     (Fin.castLEEmb ((Fintype.card α).sub_le 1))
@@ -699,13 +646,9 @@
         rw [Fin.ext_iff, hi, hj]
   ext a
   obtain ⟨i, rfl⟩ := (hx x) a
-<<<<<<< HEAD
-  simp [← hgk, subgroup_smul_def, ← Equiv.Perm.smul_def, ← Function.Embedding.smul_apply]
-=======
   specialize hgk i
   simp only [Function.Embedding.smul_apply, Equiv.Perm.smul_def] at hgk
   simp [← hgk, Subgroup.smul_def, Perm.smul_def]
->>>>>>> 62fa71f1
 
 end Equiv.Perm
 
