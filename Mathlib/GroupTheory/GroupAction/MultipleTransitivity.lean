/-
Copyright (c) 2025 Antoine Chambert-Loir. All rights reserved.
Released under Apache 2.0 license as described in the file LICENSE.
Authors: Antoine Chambert-Loir
-/

import Mathlib.GroupTheory.GroupAction.Primitive
import Mathlib.GroupTheory.SpecificGroups.Alternating
import Mathlib.GroupTheory.GroupAction.SubMulAction.OfFixingSubgroup
import Mathlib.SetTheory.Cardinal.Embedding
import Mathlib.SetTheory.Cardinal.Arithmetic

/-! # Multiple transitivity

* `MulAction.IsMultiplyPretransitive`:
  A multiplicative action of a group `G` on a type `α` is n-transitive
  if the action of `G` on `Fin n ↪ α` is pretransitive.

* `MulAction.is_zero_pretransitive` : any action is 0-pretransitive

* `MulAction.is_one_pretransitive_iff` :
  An action is 1-pretransitive iff it is pretransitive

* `MulAction.is_two_pretransitive_iff` :
  An action is 2-pretransitive if for any `a`, `b`, `c`, `d`, such that
  `a ≠ b` and `c ≠ d`, there exist `g : G` such that `g • a = b` and `g • c = d`.

* `MulAction.isPreprimitive_of_is_two_pretransitive` :
  A 2-transitive action is preprimitive

* `MulAction.isMultiplyPretransitive_of_le` :
  If an action is `n`-pretransitive, then it is `m`-pretransitive for all `m ≤ n`,
  provided `α` has at least `n` elements.

## Results for permutation groups

* The permutation group is pretransitive, is multiply pretransitive,
and is preprimitive (for its natural action)

* `Equiv.Perm.eq_top_if_isMultiplyPretransitive`:
a subgroup of `Equiv.Perm α` which is `Nat.card α - 1` pretransitive
is equal to `⊤`.

## Remarks on implementation

These results are results about actions on types `n ↪ α` induced by an action
on `α`, and some results are developed in this context.

-/

open MulAction MulActionHom Function.Embedding Fin Set Nat

section Functoriality

variable {G α : Type*} [Group G] [MulAction G α]
variable {H β : Type*} [Group H] [MulAction H β]
variable {σ : G → H} {f : α →ₑ[σ] β} {ι : Type*}

variable (ι) in
/-- An injective equivariant map `α →ₑ[σ] β` induces
an equivariant map on embedding types `(ι ↪ α) → (ι ↪ β)`. -/
@[to_additive "An injective equivariant map `α →ₑ[σ] β` induces
an equivariant map on embedding types `(ι ↪ α) → (ι ↪ β)`."]
def Function.Injective.mulActionHom_embedding (hf : Function.Injective f) :
    (ι ↪ α) →ₑ[σ] (ι ↪ β) where
  toFun x := ⟨f.toFun ∘ x.toFun, hf.comp x.inj'⟩
  map_smul' m x := by ext; simp [f.map_smul']

@[to_additive (attr := simp)]
theorem Function.Injective.mulActionHom_embedding_apply
    (hf : Function.Injective f) {x : ι ↪ α} {i : ι} :
    hf.mulActionHom_embedding ι x i = f (x i) := rfl

@[to_additive]
theorem Function.Injective.mulActionHom_embedding_isInjective
    (hf : Function.Injective f) :
    Function.Injective (hf.mulActionHom_embedding ι) := by
  intro _ _ hxy
  ext
  apply hf
  simp only [← hf.mulActionHom_embedding_apply, hxy]

variable (hf' : Function.Bijective f)

@[to_additive]
theorem Function.Bijective.mulActionHom_embedding_isBijective (hf : Function.Bijective f) :
    Function.Bijective (hf.injective.mulActionHom_embedding ι) := by
  refine ⟨hf.injective.mulActionHom_embedding_isInjective, ?_⟩
  intro y
  obtain ⟨g, _, hfg⟩ := Function.bijective_iff_has_inverse.mp hf
  use ⟨g ∘ y, hfg.injective.comp (EmbeddingLike.injective y)⟩
  ext
  simp only [hf.injective.mulActionHom_embedding_apply, coeFn_mk, comp_apply]
  exact hfg (y _)

end Functoriality

namespace MulAction

open scoped BigOperators Pointwise Cardinal

variable {G α : Type*} [Group G] [MulAction G α]

variable (G α) in
/-- An action of a group on a type `α` is `n`-pretransitive
if the associated action on `Fin n ↪ α` is pretransitive. -/
@[to_additive "An additive action of an additive group on a type `α`
is `n`-pretransitive if the associated action on `Fin n ↪ α` is pretransitive."]
abbrev IsMultiplyPretransitive (n : ℕ) := IsPretransitive G (Fin n ↪ α)

@[to_additive]
theorem isMultiplyPretransitive_iff {n : ℕ} :
    IsMultiplyPretransitive G α n ↔ ∀ x y : Fin n ↪ α, ∃ g : G, g • x = y :=
  isPretransitive_iff _ _

variable {H β : Type*} [Group H] [MulAction H β] {σ : G → H}
  {f : α →ₑ[σ] β} (hf : Function.Injective f)

/- If there exists a surjective equivariant map `α →ₑ[σ] β`
then pretransitivity descends from `n ↪ α` to `n ↪ β`.

The subtlety is that if it is not injective, this map does not induce
an equivariant map from `n ↪ α` to `n ↪ β`. -/
@[to_additive]
theorem IsPretransitive.of_embedding {n : Type*}
    (hf : Function.Surjective f) [IsPretransitive G (n ↪ α)] :
    IsPretransitive H (n ↪ β) where
  exists_smul_eq x y := by
    let aux (x : n ↪ β) : (n ↪ α) :=
      x.trans (Function.Embedding.ofSurjective (⇑f) hf)
    have aux_apply (x : n ↪ β) (i : n) : f.toFun (aux x i) = x i := by
      simp only [trans_apply, aux]
      apply Function.surjInv_eq
    obtain ⟨g, hg⟩ := exists_smul_eq (M := G) (aux x) (aux y)
    use σ g
    ext i
    rw [DFunLike.ext_iff] at hg
    rw [smul_apply]
    simp [← aux_apply, ← hg, MulActionHom.map_smul']

@[to_additive]
theorem IsPretransitive.of_embedding_congr {n : Type*}
    (hσ : Function.Surjective σ) (hf : Function.Bijective f) :
    IsPretransitive G (n ↪ α) ↔ IsPretransitive H (n ↪ β) :=
  isPretransitive_congr hσ hf.mulActionHom_embedding_isBijective

section Zero

/-- Any action is 0-pretransitive. -/
@[to_additive]
theorem is_zero_pretransitive {n : Type*} [IsEmpty n] :
    IsPretransitive G (n ↪ α) := inferInstance

/-- Any action is 0-pretransitive. -/
@[to_additive]
theorem is_zero_pretransitive' :
    IsMultiplyPretransitive G α 0 := inferInstance

end Zero

section One

variable {one : Type*} [Unique one]

/-- For `Unique one`, the equivariant map from `one ↪ α` to `α`. -/
@[to_additive "For `Unique one`, the equivariant map from `one ↪ α` to `α`"]
def _root_.MulActionHom.oneEmbeddingMap :
    (one ↪ α) →[G] α := {
  oneEmbeddingEquiv with
  map_smul' _ _ := rfl }

@[to_additive]
theorem _root_.MulActionHom.oneEmbeddingMap_bijective :
    Function.Bijective (oneEmbeddingMap (one := one) (G := G) (α := α)) :=
  oneEmbeddingEquiv.bijective

/-- An action is `1`-pretransitive iff it is pretransitive. -/
@[to_additive "An additive action is `1`-pretransitive iff it is pretransitive."]
theorem oneEmbedding_isPretransitive_iff :
    IsPretransitive G (one ↪ α) ↔ IsPretransitive G α :=
  isPretransitive_congr Function.surjective_id oneEmbeddingMap_bijective

/-- An action is `1`-pretransitive iff it is pretransitive. -/
@[to_additive "An additive action is `1`-pretransitive iff it is pretransitive."]
theorem is_one_pretransitive_iff :
    IsMultiplyPretransitive G α 1 ↔ IsPretransitive G α :=
  oneEmbedding_isPretransitive_iff

end One

section Two

/-- An action is `2`-pretransitive iff
it can move any two distinct elements to any two distinct elements. -/
@[to_additive "An additive action is `2`-pretransitive iff
it can move any two distinct elements to any two distinct elements."]
theorem is_two_pretransitive_iff :
    IsMultiplyPretransitive G α 2 ↔
      ∀ {a b c d : α} (_ : a ≠ b) (_ : c ≠ d), ∃ g : G, g • a = c ∧ g • b = d := by
  constructor
  · intro _ a b c d h h'
    obtain ⟨m, e⟩ := exists_smul_eq (M := G) (embFinTwo h) (embFinTwo h')
    exact ⟨m,
      by rw [← embFinTwo_apply_zero h, ← smul_apply, e, embFinTwo_apply_zero],
      by rw [← embFinTwo_apply_one h, ← smul_apply, e, embFinTwo_apply_one]⟩
  · intro H
    constructor
    intro j j'
    obtain ⟨g, h, h'⟩ :=
      H (j.injective.ne_iff.mpr Fin.zero_ne_one) (j'.injective.ne_iff.mpr Fin.zero_ne_one)
    use g
    ext i
    by_cases hi : i = 0
    · simp [hi, h]
    · simp [eq_one_of_ne_zero i hi, h']

/-- A `2`-pretransitive action is pretransitive. -/
@[to_additive "A `2`-pretransitive additive action is pretransitive."]
theorem isPretransitive_of_is_two_pretransitive
    [h2 : IsMultiplyPretransitive G α 2] : IsPretransitive G α where
  exists_smul_eq a b := by
    by_cases h : a = b
    · exact ⟨1, by simp [h]⟩
    · rw [is_two_pretransitive_iff] at h2
      obtain ⟨g, h, _⟩ := h2 h (Ne.symm h)
      exact ⟨g, h⟩

/-- A `2`-transitive action is primitive. -/
@[to_additive "A `2`-transitive additive action is primitive."]
theorem isPreprimitive_of_is_two_pretransitive
    (h2 : IsMultiplyPretransitive G α 2) : IsPreprimitive G α := by
  have : IsPretransitive G α := isPretransitive_of_is_two_pretransitive
  apply IsPreprimitive.mk
  intro B hB
  rcases B.subsingleton_or_nontrivial with h | h
  · left
    exact h
  · right
    obtain ⟨a, ha, b, hb, h⟩ := h
    rw [← top_eq_univ, eq_top_iff]
    intro c _
    by_cases h' : a = c
    · rw [← h']; exact ha
    · rw [is_two_pretransitive_iff] at h2
      obtain ⟨g, hga, hgb⟩ := h2 h h'
      rw [MulAction.isBlock_iff_smul_eq_of_mem] at hB
      rw [← hB (g := g) ha (by rw [hga]; exact ha), ← hgb]
      exact smul_mem_smul_set hb

end Two

section Higher

variable (G α) in
/-- The natural equivariant map from `n ↪ α` to `m ↪ α` given by an embedding
`e : m ↪ n`. -/
@[to_additive
"The natural equivariant map from `n ↪ α` to `m ↪ α` given by an embedding `e : m ↪ n`."]
def _root_.MulActionHom.embMap {m n : Type*} (e : m ↪ n) :
    (n ↪ α) →[G]  (m ↪ α) where
  toFun i := e.trans i
  map_smul' _ _ := rfl

/-- If `α` has at least `n` elements, then any `n`-pretransitive action on `α`
is `m`-pretransitive for any `m ≤ n`.

This version allows `α` to be infinite and uses `ENat.card`.
For `Finite α`, use `MulAction.isMultiplyPretransitive_of_le` -/
@[to_additive
"If `α` has at least `n` elements, then any `n`-pretransitive action on `α`
is `n`-pretransitive for any `m ≤ n`.

This version allows `α` to be infinite and uses `ENat.card`.
For `Finite α`, use `AddAction.isMultiplyPretransitive_of_le`."]
theorem isMultiplyPretransitive_of_le' {m n : ℕ} [IsMultiplyPretransitive G α n]
    (hmn : m ≤ n) (hα : n ≤ ENat.card α) :
    IsMultiplyPretransitive G α m := by
  obtain ⟨p, rfl⟩ := Nat.exists_eq_add_of_le hmn
  exact IsPretransitive.of_surjective_map
    (f := embMap G α (castAddEmb p))
    (Fin.Embedding.restrictSurjective_of_add_le_ENatCard hα) inferInstance

/-- If `α` has at least `n` elements, then an `n`-pretransitive action
is `m`-pretransitive for any `m ≤ n`.

For an infinite `α`, use `MulAction.isMultiplyPretransitive_of_le'`. -/
@[to_additive
"If `α` has at least `n` elements, then an `n`-pretransitive action
is `m`-pretransitive for any `m ≤ n`.

For an infinite `α`, use `MulAction.isMultiplyPretransitive_of_le'`."]
theorem isMultiplyPretransitive_of_le {m n : ℕ} [IsMultiplyPretransitive G α n]
    (hmn : m ≤ n) (hα : n ≤ Nat.card α) [Finite α] :
    IsMultiplyPretransitive G α m := by
  obtain ⟨p, rfl⟩ := Nat.exists_eq_add_of_le hmn
  exact IsPretransitive.of_surjective_map (f := embMap G α (castAddEmb p))
    (Fin.Embedding.restrictSurjective_of_add_le_natCard hα) inferInstance

end Higher

end MulAction

variable {G α : Type*} [Group G] [MulAction G α]

namespace SubMulAction.ofStabilizer

open scoped BigOperators Pointwise Cardinal

@[to_additive]
theorem isMultiplyPretransitive_iff_of_conj
    {n : ℕ} {a b : α} {g : G} (hg : b = g • a) :
    IsMultiplyPretransitive (stabilizer G a) (ofStabilizer G a) n ↔
      IsMultiplyPretransitive (stabilizer G b) (ofStabilizer G b) n :=
  IsPretransitive.of_embedding_congr (MulEquiv.surjective _) (ofStabilizer.conjMap_bijective hg)

@[to_additive]
theorem isMultiplyPretransitive_iff [IsPretransitive G α] {n : ℕ} {a b : α} :
    IsMultiplyPretransitive (stabilizer G a) (ofStabilizer G a) n ↔
      IsMultiplyPretransitive (stabilizer G b) (ofStabilizer G b) n :=
  let ⟨_, hg⟩ := exists_smul_eq G a b
  isMultiplyPretransitive_iff_of_conj hg.symm

/-- Multiple transitivity of a pretransitive action
  is equivalent to one less transitivity of stabilizer of a point
  (Wielandt, th. 9.1, 1st part) -/
 @[to_additive
  "Multiple transitivity of a pretransitive action
  is equivalent to one less transitivity of stabilizer of a point
  [Wielandt, th. 9.1, 1st part][Wielandt-1964]."]
theorem isMultiplyPretransitive [IsPretransitive G α] {n : ℕ} {a : α} :
    IsMultiplyPretransitive G α n.succ ↔
      IsMultiplyPretransitive (stabilizer G a) (SubMulAction.ofStabilizer G a) n := by
  constructor
  · intro hn
    rw [MulAction.isMultiplyPretransitive_iff]
    intro x y
    obtain ⟨g, hgxy⟩ := exists_smul_eq G (ofStabilizer.snoc x) (ofStabilizer.snoc y)
    have hg : g ∈ stabilizer G a := by
      rw [mem_stabilizer_iff]
      rw [DFunLike.ext_iff] at hgxy
      convert hgxy (last n) <;> simp [smul_apply, ofStabilizer.snoc_last]
    use ⟨g, hg⟩
    ext i
    simp only [smul_apply, SubMulAction.val_smul_of_tower, subgroup_smul_def]
    rw [← ofStabilizer.snoc_castSucc x, ← smul_apply, hgxy, ofStabilizer.snoc_castSucc]
  · intro hn
    rw [MulAction.isMultiplyPretransitive_iff]
    intro x y
<<<<<<< HEAD
      -- gx • x = x1 :: a
    obtain ⟨gx, x1, hgx⟩ := exists_smul_of_last_eq G a x
      -- gy • y = y1 :: a
    obtain ⟨gy, y1, hgy⟩ := exists_smul_of_last_eq G a y
      -- g • x1 = y1,
=======
    -- gx • x = x1 :: a
    obtain ⟨gx, x1, hgx⟩ := exists_smul_of_last_eq G a x
    -- gy • y = y1 :: a
    obtain ⟨gy, y1, hgy⟩ := exists_smul_of_last_eq G a y
    -- g • x1 = y1,
>>>>>>> 8645206c
    obtain ⟨g, hg⟩ := hn.exists_smul_eq x1 y1
    use gy⁻¹ * g * gx
    ext i
    simp only [mul_smul, smul_apply, inv_smul_eq_iff]
    simp only [← smul_apply _ _ i, hgy, hgx]
    simp only [smul_apply]
    rcases Fin.eq_castSucc_or_eq_last i with ⟨i, rfl⟩ | ⟨rfl⟩
    · simp [ofStabilizer.snoc_castSucc, ← hg, SetLike.val_smul, subgroup_smul_def]
    · simp only [ofStabilizer.snoc_last, ← hg]
      exact g.prop

end ofStabilizer

namespace ofFixingSubgroup

variable {G α : Type*} [Group G] [MulAction G α]

open SubMulAction Fin.Embedding

variable (G) in
/-- The fixator of a finite subset of cardinal `d` in an `n`-transitive action
acts `(n - d)`-transitively on the complement. -/
@[to_additive
"The fixator of a finite subset of cardinal `d` in an `n`-transitive additive action
acts `(n - d)`-transitively on the complement."]
theorem isMultiplyPretransitive {m n : ℕ} [Hn : IsMultiplyPretransitive G α n]
    (s : Set α) [Finite s] (hmn : s.ncard + m = n) :
    IsMultiplyPretransitive (fixingSubgroup G s) (ofFixingSubgroup G s) m where
  exists_smul_eq x y := by
    have : IsMultiplyPretransitive G α (s.ncard + m) := by rw [hmn]; infer_instance
    have Hs : Nonempty (Fin (s.ncard) ≃ s) :=
      Finite.card_eq.mp (by simp [Nat.card_coe_set_eq])
    set x' := ofFixingSubgroup.append x with hx
    set y' := ofFixingSubgroup.append y with hy
    obtain ⟨g, hg⟩ := exists_smul_eq G x' y'
    suffices g ∈ fixingSubgroup G s by
      use ⟨g, this⟩
      ext i
      rw [smul_apply, SetLike.val_smul, Subgroup.mk_smul]
      simp [← ofFixingSubgroup.append_right, ← smul_apply, ← hx, ← hy, hg]
    intro a
    set i := (Classical.choice Hs).symm a
    have ha : (Classical.choice Hs) i = a := by simp [i]
    rw [← ha]
    nth_rewrite 1 [← ofFixingSubgroup.append_left x i]
    rw [← ofFixingSubgroup.append_left y i, ← hy, ← hg, smul_apply, ← hx]

/-- The fixator of a finite subset of cardinal d in an n-transitive action
acts m transitively on the complement if d + m ≤ n. -/
@[to_additive
"The fixator of a finite subset of cardinal d in an n-transitive additive action
acts m transitively on the complement if d + m ≤ n."]
theorem isMultiplyPretransitive'
    {m n : ℕ} [IsMultiplyPretransitive G α n]
    (s : Set α) [Finite s] (hmn : s.ncard + m ≤ n) (hn : (n : ENat) ≤ ENat.card α) :
    IsMultiplyPretransitive (fixingSubgroup G s) (SubMulAction.ofFixingSubgroup G s) m :=
  letI : IsMultiplyPretransitive G α (s.ncard + m) := isMultiplyPretransitive_of_le' hmn hn
  isMultiplyPretransitive G s rfl

end ofFixingSubgroup

end SubMulAction

namespace MulAction

section Index

open SubMulAction

variable (G : Type*) [Group G] {α : Type*} [MulAction G α]

/-- Cardinal vs index of stabilizers, for a pretransitive action, in nat.card -/
theorem stabilizer_index_of_pretransitive [IsPretransitive G α] (a : α) :
    (stabilizer G a).index = Nat.card α := by
  rw [index_stabilizer, orbit_eq_univ, Set.ncard_univ]

/-- For a multiply pretransitive action, computes the index
of the fixing_subgroup of a subset of adequate cardinality -/
private theorem index_of_fixingSubgroup_aux
    [Finite α]
    {k : ℕ} (Hk : IsMultiplyPretransitive G α k)
    {s : Set α} (hs : s.ncard = k) :
    (fixingSubgroup G s).index * (Nat.card α - s.ncard).factorial =
      (Nat.card α).factorial := by
  revert G α
  induction k with
  | zero =>
    intro G _ α _ _ _ s hs
    simp only [hs, tsub_zero]
    rw [Set.ncard_eq_zero] at hs
    simp only [hs]
    suffices fixingSubgroup G ∅ = ⊤ by
      rw [this, Subgroup.index_top, one_mul]
    exact GaloisConnection.l_bot (fixingSubgroup_fixedPoints_gc G α)
  | succ k hrec =>
    intro G _ α _ _ hmk s hs
    have hGX : IsPretransitive G α := by
      rw [← is_one_pretransitive_iff]
      apply isMultiplyPretransitive_of_le (n := k + 1)
      · rw [Nat.succ_le_succ_iff]; apply Nat.zero_le
      · rw [← hs, ← Set.ncard_univ]
        exact ncard_le_ncard s.subset_univ finite_univ
    have : s.Nonempty := by
      rw [← Set.ncard_pos, hs]
      exact succ_pos k
    obtain ⟨a, has⟩ := this
    let t : Set (SubMulAction.ofStabilizer G a) := Subtype.val ⁻¹' s
    have hat : Subtype.val '' t = s \ {a} := by
      rw [Set.image_preimage_eq_inter_range]
      simp only [Subtype.range_coe_subtype]
      rw [Set.diff_eq_compl_inter, Set.inter_comm]
      congr
    have hat' : s = insert a (Subtype.val '' t) := by
      rw [hat, Set.insert_diff_singleton, Set.insert_eq_of_mem has]
    have hfs := SubMulAction.fixingSubgroup_of_insert a t
    rw [← hat'] at hfs
    rw [hfs]
    rw [Subgroup.index_map]
    rw [(MonoidHom.ker_eq_bot_iff (stabilizer G a).subtype).mpr
        (by simp only [Subgroup.coe_subtype, Subtype.coe_injective])]
    simp only [sup_bot_eq, Subgroup.range_subtype]
    have hscard : s.ncard = 1 + t.ncard := by
      rw [hat']
      suffices ¬ a ∈ (Subtype.val '' t) by
        rw [add_comm]
        convert Set.ncard_insert_of_notMem this ?_
        rw [Set.ncard_image_of_injective _ Subtype.coe_injective]
        apply Set.toFinite
      intro h
      obtain ⟨⟨b, hb⟩, _, hb'⟩ := h
      apply hb
      simp only [Set.mem_singleton_iff]
      rw [← hb']
    have htcard : t.ncard = k := by
      rw [← Nat.succ_inj, Nat.succ_eq_add_one, Nat.succ_eq_add_one, ← hs, hscard, add_comm]
    suffices (fixingSubgroup (stabilizer G a) t).index *
      (Nat.card α - 1 - t.ncard).factorial =
        (Nat.card α - 1).factorial by
      · rw [mul_comm] at this
        rw [hscard, mul_comm, ← mul_assoc, mul_comm, Nat.sub_add_eq, this,
          stabilizer_index_of_pretransitive G a]
        exact Nat.mul_factorial_pred (card_ne_zero.mpr ⟨⟨a⟩, inferInstance⟩)
    · rw [add_comm] at hscard
      convert hrec (stabilizer G a) (α := SubMulAction.ofStabilizer G a)
        (ofStabilizer.isMultiplyPretransitive.mp hmk) htcard
      all_goals { rw [nat_card_ofStabilizer_eq G a] }

/-- For a multiply pretransitive action,
  computes the index of the `fixingSubgroup` of a subset
  of adequate cardinality. -/
theorem index_of_fixingSubgroup_eq_of_isMultiplyPretransitive
    [Finite α] (s : Set α) (hMk : IsMultiplyPretransitive G α s.ncard) :
    (fixingSubgroup G s).index =
      Nat.choose (Nat.card α) s.ncard * s.ncard.factorial := by
  apply Nat.eq_of_mul_eq_mul_right (Nat.factorial_pos _)
  rw [index_of_fixingSubgroup_aux G hMk rfl, Nat.choose_mul_factorial_mul_factorial]
  rw [← ncard_univ]
  exact ncard_le_ncard (subset_univ s)

end Index

end MulAction

namespace Equiv.Perm

open Equiv MulAction

variable {α : Type*}

variable (α) in
/-- The permutation group `Equiv.Perm α` acts `n`-pretransitively on `α` for all `n`. -/
theorem isMultiplyPretransitive (n : ℕ) :
    IsMultiplyPretransitive (Perm  α) α n := by
  rw [isMultiplyPretransitive_iff]
  classical
  intro x y
  have (x : Fin n ↪ α) : Cardinal.mk (range x) = n := by
    simp [Finset.card_image_of_injective, PLift.down_injective]
  have hxy : Cardinal.mk ((range x)ᶜ : Set α) = Cardinal.mk ((range y)ᶜ : Set α) := by
    rw [← Cardinal.add_nat_inj n]
    nth_rewrite 1 [← this x]
    rw [← this y]
    simp only [add_comm, Cardinal.mk_sum_compl]
  rw [Cardinal.eq] at hxy
  obtain ⟨φ⟩ := hxy
  let φ' : α → α := Function.extend Subtype.val (fun a ↦ ↑(φ a)) id
  set ψ : α → α := Function.extend x y φ'
  have : Function.Bijective ψ := by
    constructor
    · intro a b hab
      by_cases ha : a ∈ range x
      · obtain ⟨i, rfl⟩ := ha
        by_cases hb : b ∈ range x
        · obtain ⟨j, rfl⟩ := hb
          simp only [ψ, x.injective.extend_apply, y.injective.eq_iff] at hab
          rw [hab]
        · simp only [ψ, φ', x.injective.extend_apply] at hab
          rw [Function.extend_apply' _ _ _ hb] at hab
          rw [← Set.mem_compl_iff] at hb
          rw [← Subtype.coe_mk b hb, Subtype.val_injective.extend_apply] at hab
          exfalso
          have : y i ∈ (range y)ᶜ := by
            rw [hab]
            exact Subtype.coe_prop (φ ⟨b, hb⟩)
          rw [Set.mem_compl_iff] at this
          apply this
          exact mem_range_self i
      · by_cases hb : b ∈ range x
        obtain ⟨j, rfl⟩ := hb
        · simp only [ψ, φ', x.injective.extend_apply] at hab
          rw [Function.extend_apply' _ _ _ ha] at hab
          rw [← Set.mem_compl_iff] at ha
          rw [← Subtype.coe_mk a ha, Subtype.val_injective.extend_apply] at hab
          exfalso
          have : y j ∈ (range y)ᶜ := by
            rw [← hab]
            exact Subtype.coe_prop (φ ⟨a, ha⟩)
          rw [Set.mem_compl_iff] at this
          apply this
          exact mem_range_self j
        · simp only [ψ, Function.extend_apply' _ _ _ ha,
            Function.extend_apply' _ _ _ hb, φ'] at hab
          rw [← Set.mem_compl_iff] at ha hb
          rw [← Subtype.coe_mk b hb, ← Subtype.coe_mk a ha] at hab
          rw [Subtype.val_injective.extend_apply, Subtype.val_injective.extend_apply] at hab
          rwa [← Subtype.coe_mk a ha, ← Subtype.coe_mk b hb,
              Subtype.coe_inj, ← φ.injective.eq_iff, ← Subtype.coe_inj]
    · intro b
      by_cases hb : b ∈ range y
      · obtain ⟨i, rfl⟩ := hb
        use x i
        simp only [ψ, x.injective.extend_apply]
      · rw [← Set.mem_compl_iff] at hb
        use φ.invFun ⟨b, hb⟩
        simp only [ψ]
        rw [Function.extend_apply' _ _ _ ?_]
        · simp only [φ']
          set a : α := (φ.invFun ⟨b, hb⟩ : α)
          have ha : a ∈ (range x)ᶜ := Subtype.coe_prop (φ.invFun ⟨b, hb⟩)
          rw [← Subtype.coe_mk a ha]
          simp [a]
        · rintro ⟨i, hi⟩
          apply Subtype.coe_prop (φ.invFun ⟨b, hb⟩)
          rw [← hi]
          exact mem_range_self i
  use Equiv.ofBijective ψ this
  ext i
  simp [ψ, x.injective.extend_apply]

/-- The action of the permutation group of `α` on `α` is preprimitive -/
instance : IsPreprimitive (Perm α) α :=
  isPreprimitive_of_is_two_pretransitive (isMultiplyPretransitive _ _)

-- This is optimal, `AlternatingGroup α` is `Nat.card α - 2`-pretransitive.
/-- A subgroup of `Perm α` is `⊤` if(f) it is `(Nat.card α - 1)`-pretransitive. -/
theorem eq_top_of_isMultiplyPretransitive [Finite α] {G : Subgroup (Equiv.Perm α)}
    (hmt : IsMultiplyPretransitive G α (Nat.card α - 1)) : G = ⊤ := by
  have := Fintype.ofFinite α
  simp only [Nat.card_eq_fintype_card] at hmt
  let j : Fin (Fintype.card α - 1) ↪ Fin (Fintype.card α) :=
    (Fin.castLEEmb ((Fintype.card α).sub_le 1))
  rw [eq_top_iff]
  intro k _
  let x : Fin (Fintype.card α) ↪ α := (Fintype.equivFinOfCardEq rfl).symm.toEmbedding
  let x' := j.trans x
  obtain ⟨g, hg'⟩ := exists_smul_eq G x' (k • x')
  suffices k = g by rw [this]; exact SetLike.coe_mem g
  have hx (x : Fin (Fintype.card α) ↪ α) : Function.Surjective x.toFun := by
    apply Function.Bijective.surjective
    rw [Fintype.bijective_iff_injective_and_card]
    exact ⟨EmbeddingLike.injective x, Fintype.card_fin (Fintype.card α)⟩
  have hgk' (i : Fin (Fintype.card α)) (hi : i.val < Fintype.card α - 1) :
      (g • x) i = (k • x) i :=
    Function.Embedding.ext_iff.mp hg' ⟨i.val, hi⟩
  have hgk (i : Fin (Fintype.card α)) : (g • x) i = (k • x) i := by
    rcases lt_or_eq_of_le (le_sub_one_of_lt i.prop) with hi | hi
    · exact hgk' i hi
    · obtain ⟨j, hxj : (k • x) j = (g • x) i⟩ := hx (k • x) ((g • x) i)
      rcases lt_or_eq_of_le (le_sub_one_of_lt j.prop) with hj | hj
      · suffices i = j by
          rw [← this, ← hi] at hj
          exact (lt_irrefl _ hj).elim
        apply EmbeddingLike.injective (g • x)
        rw [hgk' j hj, hxj]
      · rw [← hxj]
        apply congr_arg
        rw [Fin.ext_iff, hi, hj]
  ext a
  obtain ⟨i, rfl⟩ := (hx x) a
  specialize hgk i
  simp only [Function.Embedding.smul_apply, Equiv.Perm.smul_def] at hgk
  simp [← hgk, Subgroup.smul_def, Perm.smul_def]

end Equiv.Perm

namespace AlternatingGroup

variable (α : Type*) [Fintype α] [DecidableEq α]

/-- The `alternatingGroup` on `α` is `(Nat.card α - 2)`-pretransitive. -/
theorem isMultiplyPretransitive :
    IsMultiplyPretransitive (alternatingGroup α) α (Nat.card α - 2) := by
  rcases lt_or_ge (Nat.card α) 2 with h2 | h2
  · rw [Nat.sub_eq_zero_of_le (le_of_lt h2)]
    apply is_zero_pretransitive
  have h2le : Nat.card α - 2 ≤ Nat.card α:= sub_le (Nat.card α) 2
  exact {
    exists_smul_eq x y := by
      have : IsMultiplyPretransitive (Equiv.Perm α) α (Nat.card α) :=
        Equiv.Perm.isMultiplyPretransitive α _
      obtain ⟨x', hx'⟩ := Fin.Embedding.restrictSurjective_of_le_natCard h2le (le_refl _) x
      obtain ⟨y', hy'⟩ := Fin.Embedding.restrictSurjective_of_le_natCard h2le (le_refl _) y
      obtain ⟨g , hg⟩ := exists_smul_eq (Equiv.Perm α) x' y'
      rcases Int.units_eq_one_or (Equiv.Perm.sign g) with h | h
      · use ⟨g, h⟩
        ext i
        simp only [← hx', subgroup_smul_def, smul_apply,
          Function.Embedding.trans_apply, castLEEmb_apply, ← hy']
        simp only [← smul_apply, hg]
      · let u : Fin (Nat.card α) := ⟨Nat.card α - 1, sub_one_lt_of_lt h2⟩
        let v : Fin (Nat.card α) := ⟨Nat.card α - 2,
            Nat.sub_lt_left_of_lt_add h2 (Nat.lt_add_of_pos_left Nat.zero_lt_two)⟩
        refine ⟨⟨g * (Equiv.swap (x' u) (x' v)), ?_⟩, ?_⟩
        · suffices u ≠ v by simp [h, this]
          exact ne_of_val_ne (Nat.ne_of_gt (sub_succ_lt_self (Nat.card α) 1 h2))
        · ext i
          suffices (Equiv.swap (x' u) (x' v)) • (x' (castLE h2le i)) = x' (castLE h2le i) by
            rw [← hy', ← hg, ← hx']
            simp only [Subgroup.mk_smul, smul_apply, trans_apply, castLEEmb_apply,
              Equiv.Perm.smul_def, Equiv.Perm.coe_mul, Function.comp_apply,
              EmbeddingLike.apply_eq_iff_eq]
            rw [← Equiv.Perm.smul_def, this]
          have hiv : (i : ℕ) < v := (lt_of_lt_of_le i.prop (le_of_eq rfl))
          have hiu : (i : ℕ) < u := by
            apply lt_trans hiv
            simp only [u, v, ← one_add_one_eq_two, ← Nat.sub_sub]
            apply Nat.sub_lt_self Nat.zero_lt_one (le_sub_one_of_lt h2)
          apply Equiv.swap_apply_of_ne_of_ne <;>
            simp [ne_eq, EmbeddingLike.apply_eq_iff_eq, ← val_inj,
              coe_castLE, Nat.ne_of_lt hiu, Nat.ne_of_lt hiv] }

/-- A subgroup of `Equiv.Perm α` which is `(Fintype.card α - 2)`-pretransitive
  contains `alternatingGroup α`. -/
theorem _root_.IsMultiplyPretransitive.alternatingGroup_le
    (G : Subgroup (Equiv.Perm α))
    (hmt : IsMultiplyPretransitive G α (Nat.card α - 2)) :
    alternatingGroup α ≤ G := by
  rcases Nat.lt_or_ge (Nat.card α) 2 with hα1 | hα
  · -- Nat.card α  < 2
    rw [Nat.lt_succ_iff] at hα1
    suffices alternatingGroup α = ⊥ by rw [this]; exact bot_le
    refine alternatingGroup.eq_bot_of_card_le_two ?_
    rw [← Nat.card_eq_fintype_card]
    exact le_succ_of_le hα1
  -- 2 ≤ Nat.card α
  apply Equiv.Perm.alternatingGroup_le_of_index_le_two
  -- one picks up a set of cardinality (card α - 2)
  obtain ⟨s, _, hs⟩ :=
    Set.exists_subset_card_eq (s := (Set.univ : Set α)) (n := Nat.card α - 2)
      (by rw [Set.ncard_univ]; exact sub_le (Nat.card α) 2)
  rw [← hs] at hmt
  -- The index of (fixingSubgroup G s) is (card α)!/2
  have := MulAction.index_of_fixingSubgroup_eq_of_isMultiplyPretransitive G s hmt
  rw [hs,
    ← Nat.mul_right_cancel_iff (factorial_pos (Nat.card α - (Nat.card α - 2))),
    Nat.choose_mul_factorial_mul_factorial (Nat.sub_le _ _),
    Nat.sub_sub_self hα, factorial_two] at this
  -- conclude
  rw [← mul_le_mul_iff_of_pos_left (a := Nat.card G) card_pos,
    Subgroup.card_mul_index, ← (fixingSubgroup G s).index_mul_card,
    mul_assoc, mul_comm _ 2, ← mul_assoc]
  rw [this, Nat.card_perm]
  refine Nat.le_mul_of_pos_right (Nat.card α)! card_pos

/-- The alternating group on 3 letters or more acts transitively. -/
theorem isPretransitive_of_three_le_card (h : 3 ≤ Nat.card α) :
    IsPretransitive (alternatingGroup α) α := by
  rw [← is_one_pretransitive_iff]
  letI := isMultiplyPretransitive α
  apply isMultiplyPretransitive_of_le (n := Nat.card α - 2) _ (sub_le _ _)
  rw [← add_le_add_iff_right 2, Nat.sub_add_cancel (le_trans (by norm_num) h)]
  exact h

open scoped Pointwise

/-- The action of the alternation group has trivial blocks.

This holds for any `α`, even when `Nat.card α ≤ 2` and the action
is not preprimitive, because it is not pretransitive. -/
theorem isTrivialBlock_of_isBlock {B : Set α} (hB : IsBlock (alternatingGroup α) B) :
    IsTrivialBlock B := by
  rcases le_or_gt (Nat.card α) 2 with h2 | h2
  · exact isTrivialBlock_of_card_le_two h2 B
  rcases le_or_gt (Nat.card α) 3 with h3 | h4
  · have h3' : Nat.card α = 3 := le_antisymm h3 h2
    rcases le_or_gt B.ncard 1 with h1 | h2
    · apply Or.intro_left
      rwa [← Set.ncard_le_one_iff_subsingleton]
    · apply Or.intro_right
      rw [Set.one_lt_ncard_iff] at h2
      -- using h2, get a ≠ b in B
      obtain ⟨a, b, ha, hb, hab⟩ := h2
      -- using h3', get c ≠ a, b
      obtain ⟨c, _, hc⟩ := Finset.exists_mem_notMem_of_card_lt_card
          (s := {a, b}) (t := Finset.univ) (by
            simp only [Finset.card_univ, ← Nat.card_eq_fintype_card, h3']
            exact lt_of_le_of_lt Finset.card_le_two (by norm_num))
      have H1 : {c, a, b} = Finset.univ := by
        apply Finset.eq_univ_of_card
        rw [← Nat.card_eq_fintype_card, h3', Finset.card_insert_of_notMem hc,
          Finset.card_insert_of_notMem (by simpa only [Finset.mem_singleton]),
          Finset.card_singleton]
      suffices c ∈ B by
        apply subset_antisymm B.subset_univ
        rw [← Finset.coe_univ, ← H1]
        simp only [Finset.coe_insert, Finset.coe_singleton,
          insert_subset_iff, singleton_subset_iff]
        exact ⟨this, ha, hb⟩
      -- get a three_cycle g = c[a,b,c]
      simp only [Finset.mem_insert, Finset.mem_singleton, not_or] at hc
      let g : alternatingGroup α := -- cycle [a, b, c]
        ⟨Equiv.swap a b * Equiv.swap c b, by
          rw [Equiv.Perm.mem_alternatingGroup, Equiv.Perm.sign_mul,
            Equiv.Perm.sign_swap hab, Equiv.Perm.sign_swap hc.right,
            Int.units_mul_self]⟩
      suffices g • B = B by
        rw [← this]
        use b
        apply And.intro hb
        change (Equiv.swap a b * Equiv.swap c b) • b = c
        simp only [Equiv.Perm.smul_def, Equiv.Perm.coe_mul, Function.comp_apply]
        rw [Equiv.swap_apply_right]
        rw [Equiv.swap_apply_of_ne_of_ne hc.left hc.right]
      -- g • B = B
      rw [isBlock_iff_smul_eq_of_mem] at hB
      apply hB ha
      simp only [Subgroup.mk_smul, Equiv.Perm.smul_def, Equiv.Perm.coe_mul, Function.comp_apply, g]
      convert hb
      rw [Equiv.swap_apply_of_ne_of_ne (Ne.symm hc.1) hab]
      rw [Equiv.swap_apply_left]
  -- IsTrivialBlock hB, for 4 ≤ Nat.card α
  suffices IsPreprimitive (alternatingGroup α) α by
    apply IsPreprimitive.isTrivialBlock_of_isBlock hB
  apply isPreprimitive_of_is_two_pretransitive
  letI := isMultiplyPretransitive α
  apply isMultiplyPretransitive_of_le (n := Nat.card α - 2) _ (sub_le _ _)
  rw [← add_le_add_iff_right 2, Nat.sub_add_cancel (le_of_lt h2)]
  exact h4

/-- The alternating group on 3 letters or more acts primitively -/
theorem isPreprimitive_of_three_le_card (h : 3 ≤ Nat.card α) :
    IsPreprimitive (alternatingGroup α) α :=
  letI := isPretransitive_of_three_le_card α h
  { isTrivialBlock_of_isBlock := isTrivialBlock_of_isBlock α }

end AlternatingGroup
<|MERGE_RESOLUTION|>--- conflicted
+++ resolved
@@ -346,19 +346,11 @@
   · intro hn
     rw [MulAction.isMultiplyPretransitive_iff]
     intro x y
-<<<<<<< HEAD
-      -- gx • x = x1 :: a
-    obtain ⟨gx, x1, hgx⟩ := exists_smul_of_last_eq G a x
-      -- gy • y = y1 :: a
-    obtain ⟨gy, y1, hgy⟩ := exists_smul_of_last_eq G a y
-      -- g • x1 = y1,
-=======
     -- gx • x = x1 :: a
     obtain ⟨gx, x1, hgx⟩ := exists_smul_of_last_eq G a x
     -- gy • y = y1 :: a
     obtain ⟨gy, y1, hgy⟩ := exists_smul_of_last_eq G a y
     -- g • x1 = y1,
->>>>>>> 8645206c
     obtain ⟨g, hg⟩ := hn.exists_smul_eq x1 y1
     use gy⁻¹ * g * gx
     ext i
