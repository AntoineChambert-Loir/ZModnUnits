--- conflicted
+++ resolved
@@ -332,7 +332,6 @@
       IsMultiplyPretransitive (stabilizer G a) (SubMulAction.ofStabilizer G a) n := by
   constructor
   · intro hn
-<<<<<<< HEAD
     rw [MulAction.isMultiplyPretransitive_iff]
     intro x y
     obtain ⟨g, hgxy⟩ := exists_smul_eq G (ofStabilizer.snoc x) (ofStabilizer.snoc y)
@@ -362,37 +361,6 @@
     · simp [ofStabilizer.snoc_castSucc, ← hg, SetLike.val_smul, subgroup_smul_def]
     · simp only [ofStabilizer.snoc_last, ← hg]
       exact g.prop
-=======
-    exact {
-      exists_smul_eq x y := by
-        obtain ⟨g, hgxy⟩ := exists_smul_eq G (ofStabilizer.snoc x) (ofStabilizer.snoc y)
-        have hg : g ∈ stabilizer G a := by
-          rw [mem_stabilizer_iff]
-          rw [DFunLike.ext_iff] at hgxy
-          convert hgxy (last n) <;> simp [smul_apply, ofStabilizer.snoc_last]
-        use ⟨g, hg⟩
-        ext i
-        simp only [smul_apply, SubMulAction.val_smul_of_tower, subgroup_smul_def]
-        rw [← ofStabilizer.snoc_castSucc x, ← smul_apply, hgxy, ofStabilizer.snoc_castSucc] }
-  · exact fun hn ↦ {
-      exists_smul_eq x y := by
-        -- gx • x = x1 :: a
-        obtain ⟨gx, x1, hgx⟩ := exists_smul_of_last_eq G a x
-        -- gy • y = y1 :: a
-        obtain ⟨gy, y1, hgy⟩ := exists_smul_of_last_eq G a y
-        -- g • x1 = y1,
-        obtain ⟨g, hg⟩ := hn.exists_smul_eq x1 y1
-        use gy⁻¹ * g * gx
-        ext i
-        simp only [mul_smul, smul_apply, inv_smul_eq_iff]
-        simp only [← smul_apply _ _ i, hgy, hgx]
-        simp only [smul_apply]
-        rcases Fin.eq_castSucc_or_eq_last i with ⟨i, rfl⟩ | ⟨rfl⟩
-        · -- rw [Function.Embedding.ext_iff] at hgx hgy hg
-          simp [ofStabilizer.snoc_castSucc, ← hg, SetLike.val_smul, subgroup_smul_def]
-        · simp only [ofStabilizer.snoc_last, ← hg]
-          exact g.prop }
->>>>>>> c19e62e7
 
 end ofStabilizer
 
@@ -526,11 +494,6 @@
           stabilizer_index_of_pretransitive G a]
         exact Nat.mul_factorial_pred (card_ne_zero.mpr ⟨⟨a⟩, inferInstance⟩)
     · rw [add_comm] at hscard
-<<<<<<< HEAD
-=======
-      have := Nat.sub_eq_of_eq_add hscard
-      simp only [hs] at this
->>>>>>> c19e62e7
       convert hrec (stabilizer G a) (α := SubMulAction.ofStabilizer G a)
         (ofStabilizer.isMultiplyPretransitive.mp hmk) htcard
       all_goals { rw [nat_card_ofStabilizer_eq G a] }
