--- conflicted
+++ resolved
@@ -349,16 +349,9 @@
   exact (hB <| ne_of_apply_ne _ hg).preimage _
 
 @[to_additive]
-<<<<<<< HEAD
-theorem IsBlock.image {H Y : Type*} [SMul H Y]
-    {φ : G → H} (j : X →ₑ[φ] Y)
-    (hφ : Function.Surjective φ) (hj : Function.Injective j)
-    (hB : IsBlock G B) :
-=======
 theorem IsBlock.image {H Y : Type*} [SMul H Y] {φ : G → H} (j : X →ₑ[φ] Y)
     (hφ : Function.Surjective φ) (hj : Function.Injective j) (hB : IsBlock G B) :
->>>>>>> 6b8c3cca
-    IsBlock H (j '' B) := by
+>    IsBlock H (j '' B) := by
   simp only [IsBlock, hφ.forall, ← image_smul_setₛₗ]
   exact fun g₁ g₂ hg ↦ disjoint_image_of_injective hj <| hB <| ne_of_apply_ne _ hg
 
