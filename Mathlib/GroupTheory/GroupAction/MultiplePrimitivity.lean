--- conflicted
+++ resolved
@@ -166,49 +166,6 @@
   constructor
   · apply isMultiplyPreprimitive_ofStabilizer
   · intro H
-<<<<<<< HEAD
-    exact {
-      isMultiplyPretransitive :=
-        ofStabilizer.isMultiplyPretransitive.mpr H.isMultiplyPretransitive
-      isPreprimitive_ofFixingSubgroup {s} hs := by
-        have : ∃ b : α, b ∈ s := by
-          rw [← Set.nonempty_def, Set.nonempty_iff_ne_empty]
-          intro h
-          apply not_lt.mpr hn
-          rw [h, Set.encard_empty, zero_add, ← Nat.cast_one, Nat.cast_inj, Nat.succ_inj] at hs
-          simp only [← hs, zero_lt_one]
-        obtain ⟨b, hb⟩ := this
-        obtain ⟨g, hg : g • b = a⟩ := exists_smul_eq M b a
-        rw [isPreprimitive_ofFixingSubgroup_conj_iff (g := g)]
-        set s' := g • s with hs'
-        let t : Set (SubMulAction.ofStabilizer M a) := Subtype.val ⁻¹' s'
-        have hst : s' = insert a (Subtype.val '' t) := by
-          ext x
-          constructor
-          · intro hxs
-            by_cases hxa : x = a
-            · simp [hxa]
-            · exact Set.mem_insert_of_mem _
-                ⟨⟨x, hxa⟩, by simp only [t, Set.mem_preimage]; exact hxs, rfl⟩
-          · rw [Set.mem_insert_iff]
-            rintro (⟨rfl⟩ | ⟨y, hy, rfl⟩)
-            · simpa [s', ← hg]
-            · simpa only using hy
-        rw [hst, isPreprimitive_fixingSubgroup_insert_iff]
-        apply IsMultiplyPreprimitive.isPreprimitive_ofFixingSubgroup _ n
-        apply ENat.add_left_injective_of_ne_top ENat.one_ne_top
-        simp only
-        rw [← Nat.cast_one, ← Nat.cast_add, ← hs]
-        apply congr_arg₂ _ _ rfl
-        rw [show s = g⁻¹ • s' from by ext; simp [hs'],
-          ← Set.image_smul, (MulAction.injective g⁻¹).encard_image, hst]
-        rw [Set.encard_insert_of_notMem, Subtype.coe_injective.encard_image, ENat.coe_one]
-        -- a ∉ Subtype.val '' t -- make it a general lemma ?
-        rintro ⟨b, hb⟩; exact b.prop (by simp [hb]) }
-
-/-- The fixator of a subset of cardinal d in an n-primitive action
-  acts (n-d) primitively on the remaining (d ≤ n) -/
-=======
     rw [isMultiplyPreprimitive_iff]
     constructor
     · exact ofStabilizer.isMultiplyPretransitive.mpr H.isMultiplyPretransitive
@@ -249,7 +206,6 @@
 
 /-- The fixator of a subset of cardinal `d` in an `n`-primitive action
 acts `n-d`-primitively on the remaining (`d ≤ n`) -/
->>>>>>> 0383ccec
 @[to_additive]
 theorem ofFixingSubgroup.isMultiplyPreprimitive
     {m n : ℕ} [IsMultiplyPreprimitive M α n] {s : Set α} [Finite s] (hs : s.ncard + m = n) :
