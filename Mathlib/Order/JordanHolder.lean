/-
Copyright (c) 2021 Chris Hughes. All rights reserved.
Released under Apache 2.0 license as described in the file LICENSE.
Authors: Chris Hughes
-/
import Mathlib.Order.Lattice
import Mathlib.Data.List.Sort
import Mathlib.Logic.Equiv.Fin.Basic
import Mathlib.Logic.Equiv.Functor
import Mathlib.Data.Fintype.Pigeonhole
import Mathlib.Order.RelSeries

/-!
# Jordan-Hölder Theorem

This file proves the Jordan Hölder theorem for a `JordanHolderLattice`, a class also defined in
this file. Examples of `JordanHolderLattice` include `Subgroup G` if `G` is a group, and
`Submodule R M` if `M` is an `R`-module. Using this approach the theorem need not be proved
separately for both groups and modules, the proof in this file can be applied to both.

## Main definitions
The main definitions in this file are `JordanHolderLattice` and `CompositionSeries`,
and the relation `Equivalent` on `CompositionSeries`

A `JordanHolderLattice` is the class for which the Jordan Hölder theorem is proved. A
Jordan Hölder lattice is a lattice equipped with a notion of maximality, `IsMaximal`, and a notion
of isomorphism of pairs `Iso`. In the example of subgroups of a group, `IsMaximal H K` means that
`H` is a maximal normal subgroup of `K`, and `Iso (H₁, K₁) (H₂, K₂)` means that the quotient
`H₁ / K₁` is isomorphic to the quotient `H₂ / K₂`. `Iso` must be symmetric and transitive and must
satisfy the second isomorphism theorem `Iso (H, H ⊔ K) (H ⊓ K, K)`.

A `CompositionSeries X` is a finite nonempty series of elements of the lattice `X` such that
each element is maximal inside the next. The length of a `CompositionSeries X` is
one less than the number of elements in the series. Note that there is no stipulation
that a series start from the bottom of the lattice and finish at the top.
For a composition series `s`, `s.last` is the largest element of the series,
and `s.head` is the least element.

Two `CompositionSeries X`, `s₁` and `s₂` are equivalent if there is a bijection
`e : Fin s₁.length ≃ Fin s₂.length` such that for any `i`,
`Iso (s₁ i, s₁ i.succ) (s₂ (e i), s₂ (e i.succ))`

## Main theorems

The main theorem is `CompositionSeries.jordan_holder`, which says that if two composition
series have the same least element and the same largest element,
then they are `Equivalent`.

## TODO

Provide instances of `JordanHolderLattice` for subgroups, and potentially for modular lattices.

It is not entirely clear how this should be done. Possibly there should be no global instances
of `JordanHolderLattice`, and the instances should only be defined locally in order to prove
the Jordan-Hölder theorem for modules/groups and the API should be transferred because many of the
theorems in this file will have stronger versions for modules. There will also need to be an API for
mapping composition series across homomorphisms. It is also probably possible to
provide an instance of `JordanHolderLattice` for any `ModularLattice`, and in this case the
Jordan-Hölder theorem will say that there is a well defined notion of length of a modular lattice.
However an instance of `JordanHolderLattice` for a modular lattice will not be able to contain
the correct notion of isomorphism for modules, so a separate instance for modules will still be
required and this will clash with the instance for modular lattices, and so at least one of these
instances should not be a global instance.

> [!NOTE]
> The previous paragraph indicates that the instance of `JordanHolderLattice` for submodules should
> be obtained via `ModularLattice`. This is not the case in `mathlib4`.
> See `JordanHolderModule.instJordanHolderLattice`.
-/


universe u

open Set RelSeries

/-- A `JordanHolderLattice` is the class for which the Jordan Hölder theorem is proved. A
Jordan Hölder lattice is a lattice equipped with a notion of maximality, `IsMaximal`, and a notion
of isomorphism of pairs `Iso`. In the example of subgroups of a group, `IsMaximal H K` means that
`H` is a maximal normal subgroup of `K`, and `Iso (H₁, K₁) (H₂, K₂)` means that the quotient
`H₁ / K₁` is isomorphic to the quotient `H₂ / K₂`. `Iso` must be symmetric and transitive and must
satisfy the second isomorphism theorem `Iso (H, H ⊔ K) (H ⊓ K, K)`.
Examples include `Subgroup G` if `G` is a group, and `Submodule R M` if `M` is an `R`-module.
-/
class JordanHolderLattice (X : Type u) [Lattice X] where
  IsMaximal : X → X → Prop
  lt_of_isMaximal : ∀ {x y}, IsMaximal x y → x < y
  sup_eq_of_isMaximal : ∀ {x y z}, IsMaximal x z → IsMaximal y z → x ≠ y → x ⊔ y = z
  isMaximal_inf_left_of_isMaximal_sup :
    ∀ {x y}, IsMaximal x (x ⊔ y) → IsMaximal y (x ⊔ y) → IsMaximal (x ⊓ y) x
  Iso : X × X → X × X → Prop
  iso_symm : ∀ {x y}, Iso x y → Iso y x
  iso_trans : ∀ {x y z}, Iso x y → Iso y z → Iso x z
  second_iso : ∀ {x y}, IsMaximal x (x ⊔ y) → Iso (x, x ⊔ y) (x ⊓ y, y)

namespace JordanHolderLattice

variable {X : Type u} [Lattice X] [JordanHolderLattice X]

theorem isMaximal_inf_right_of_isMaximal_sup {x y : X} (hxz : IsMaximal x (x ⊔ y))
    (hyz : IsMaximal y (x ⊔ y)) : IsMaximal (x ⊓ y) y := by
  rw [inf_comm]
  rw [sup_comm] at hxz hyz
  exact isMaximal_inf_left_of_isMaximal_sup hyz hxz

theorem isMaximal_of_eq_inf (x b : X) {a y : X} (ha : x ⊓ y = a) (hxy : x ≠ y) (hxb : IsMaximal x b)
    (hyb : IsMaximal y b) : IsMaximal a y := by
  have hb : x ⊔ y = b := sup_eq_of_isMaximal hxb hyb hxy
  substs a b
  exact isMaximal_inf_right_of_isMaximal_sup hxb hyb

theorem second_iso_of_eq {x y a b : X} (hm : IsMaximal x a) (ha : x ⊔ y = a) (hb : x ⊓ y = b) :
    Iso (x, a) (b, y) := by substs a b; exact second_iso hm

theorem IsMaximal.iso_refl {x y : X} (h : IsMaximal x y) : Iso (x, y) (x, y) :=
  second_iso_of_eq h (sup_eq_right.2 (le_of_lt (lt_of_isMaximal h)))
    (inf_eq_left.2 (le_of_lt (lt_of_isMaximal h)))

end JordanHolderLattice

open JordanHolderLattice

attribute [symm] iso_symm

attribute [trans] iso_trans

/-- A `CompositionSeries X` is a finite nonempty series of elements of a
`JordanHolderLattice` such that each element is maximal inside the next. The length of a
`CompositionSeries X` is one less than the number of elements in the series.
Note that there is no stipulation that a series start from the bottom of the lattice and finish at
the top. For a composition series `s`, `s.last` is the largest element of the series,
and `s.head` is the least element.
-/
abbrev CompositionSeries (X : Type u) [Lattice X] [JordanHolderLattice X] : Type u :=
  RelSeries {(x, y) : X × X | IsMaximal x y}

namespace CompositionSeries

variable {X : Type u} [Lattice X] [JordanHolderLattice X]

theorem lt_succ (s : CompositionSeries X) (i : Fin s.length) :
    s (Fin.castSucc i) < s (Fin.succ i) :=
  lt_of_isMaximal (s.step _)

protected theorem strictMono (s : CompositionSeries X) : StrictMono s :=
  Fin.strictMono_iff_lt_succ.2 s.lt_succ

protected theorem injective (s : CompositionSeries X) : Function.Injective s :=
  s.strictMono.injective

@[simp]
protected theorem inj (s : CompositionSeries X) {i j : Fin s.length.succ} : s i = s j ↔ i = j :=
  s.injective.eq_iff

theorem total {s : CompositionSeries X} {x y : X} (hx : x ∈ s) (hy : y ∈ s) : x ≤ y ∨ y ≤ x := by
  rcases Set.mem_range.1 hx with ⟨i, rfl⟩
  rcases Set.mem_range.1 hy with ⟨j, rfl⟩
  rw [s.strictMono.le_iff_le, s.strictMono.le_iff_le]
  exact le_total i j

theorem toList_sorted (s : CompositionSeries X) : s.toList.Sorted (· < ·) :=
  List.pairwise_iff_get.2 fun i j h => by
    dsimp only [RelSeries.toList]
    rw [List.get_ofFn, List.get_ofFn]
    exact s.strictMono h

theorem toList_nodup (s : CompositionSeries X) : s.toList.Nodup :=
  s.toList_sorted.nodup

/-- Two `CompositionSeries` are equal if they have the same elements. See also `ext_fun`. -/
@[ext]
theorem ext {s₁ s₂ : CompositionSeries X} (h : ∀ x, x ∈ s₁ ↔ x ∈ s₂) : s₁ = s₂ :=
  toList_injective <|
    List.eq_of_perm_of_sorted
      (by
        classical
        exact List.perm_of_nodup_nodup_toFinset_eq s₁.toList_nodup s₂.toList_nodup
          (Finset.ext <| by simpa only [List.mem_toFinset, RelSeries.mem_toList]))
      s₁.toList_sorted s₂.toList_sorted

@[simp]
theorem le_last {s : CompositionSeries X} (i : Fin (s.length + 1)) : s i ≤ s.last :=
  s.strictMono.monotone (Fin.le_last _)

theorem le_last_of_mem {s : CompositionSeries X} {x : X} (hx : x ∈ s) : x ≤ s.last :=
  let ⟨_i, hi⟩ := Set.mem_range.2 hx
  hi ▸ le_last _

@[simp]
theorem head_le {s : CompositionSeries X} (i : Fin (s.length + 1)) : s.head ≤ s i :=
  s.strictMono.monotone (Fin.zero_le _)

theorem head_le_of_mem {s : CompositionSeries X} {x : X} (hx : x ∈ s) : s.head ≤ x :=
  let ⟨_i, hi⟩ := Set.mem_range.2 hx
  hi ▸ head_le _

theorem last_eraseLast_le (s : CompositionSeries X) : s.eraseLast.last ≤ s.last := by
  simp [eraseLast, last, s.strictMono.le_iff_le, Fin.le_iff_val_le_val]

open Fin.NatCast in -- TODO: should this be refactored to avoid needing the coercion?
theorem mem_eraseLast_of_ne_of_mem {s : CompositionSeries X} {x : X}
    (hx : x ≠ s.last) (hxs : x ∈ s) : x ∈ s.eraseLast := by
  rcases hxs with ⟨i, rfl⟩
  have hi : (i : ℕ) < (s.length - 1).succ := by
    conv_rhs => rw [← Nat.succ_sub (length_pos_of_nontrivial ⟨_, ⟨i, rfl⟩, _, s.last_mem, hx⟩),
      Nat.add_one_sub_one]
    exact lt_of_le_of_ne (Nat.le_of_lt_succ i.2) (by simpa [last, s.inj, Fin.ext_iff] using hx)
  -- TODO: This can surely be improved: there is a double coercion hidden here:
  refine ⟨Fin.castSucc (n := s.length + 1) i, ?_⟩
  simp [Nat.mod_eq_of_lt hi]

theorem mem_eraseLast {s : CompositionSeries X} {x : X} (h : 0 < s.length) :
    x ∈ s.eraseLast ↔ x ≠ s.last ∧ x ∈ s := by
  simp only [RelSeries.mem_def, eraseLast]
  constructor
  · rintro ⟨i, rfl⟩
    have hi : (i : ℕ) < s.length := by
      conv_rhs => rw [← Nat.add_one_sub_one s.length, Nat.succ_sub h]
      exact i.2
    simp [last, Fin.ext_iff, ne_of_lt hi, -Set.mem_range, Set.mem_range_self]
  · intro h
    exact mem_eraseLast_of_ne_of_mem h.1 h.2

theorem lt_last_of_mem_eraseLast {s : CompositionSeries X} {x : X} (h : 0 < s.length)
    (hx : x ∈ s.eraseLast) : x < s.last :=
  lt_of_le_of_ne (le_last_of_mem ((mem_eraseLast h).1 hx).2) ((mem_eraseLast h).1 hx).1

theorem isMaximal_eraseLast_last {s : CompositionSeries X} (h : 0 < s.length) :
    IsMaximal s.eraseLast.last s.last := by
<<<<<<< HEAD
  have : s.length - 1 + 1 = s.length := by grind
=======
>>>>>>> c19e62e7
  rw [last_eraseLast, last]
  have := s.step ⟨s.length - 1, by omega⟩
  simp only [Fin.castSucc_mk, Fin.succ_mk, mem_setOf_eq] at this
  convert this using 3
  exact (tsub_add_cancel_of_le h).symm

theorem eq_snoc_eraseLast {s : CompositionSeries X} (h : 0 < s.length) :
    s = snoc (eraseLast s) s.last (isMaximal_eraseLast_last h) := by
  ext x
  simp only [mem_snoc, mem_eraseLast h, ne_eq]
  by_cases h : x = s.last <;> simp [*, s.last_mem]

@[simp]
theorem snoc_eraseLast_last {s : CompositionSeries X} (h : IsMaximal s.eraseLast.last s.last) :
    s.eraseLast.snoc s.last h = s :=
  have h : 0 < s.length :=
    Nat.pos_of_ne_zero (fun hs => ne_of_gt (lt_of_isMaximal h) <| by simp [last, Fin.ext_iff, hs])
  (eq_snoc_eraseLast h).symm

/-- Two `CompositionSeries X`, `s₁` and `s₂` are equivalent if there is a bijection
`e : Fin s₁.length ≃ Fin s₂.length` such that for any `i`,
`Iso (s₁ i) (s₁ i.succ) (s₂ (e i), s₂ (e i.succ))` -/
def Equivalent (s₁ s₂ : CompositionSeries X) : Prop :=
  ∃ f : Fin s₁.length ≃ Fin s₂.length,
    ∀ i : Fin s₁.length, Iso (s₁ (Fin.castSucc i), s₁ i.succ)
      (s₂ (Fin.castSucc (f i)), s₂ (Fin.succ (f i)))

namespace Equivalent

@[refl]
theorem refl (s : CompositionSeries X) : Equivalent s s :=
  ⟨Equiv.refl _, fun _ => (s.step _).iso_refl⟩

@[symm]
theorem symm {s₁ s₂ : CompositionSeries X} (h : Equivalent s₁ s₂) : Equivalent s₂ s₁ :=
  ⟨h.choose.symm, fun i => iso_symm (by simpa using h.choose_spec (h.choose.symm i))⟩

@[trans]
theorem trans {s₁ s₂ s₃ : CompositionSeries X} (h₁ : Equivalent s₁ s₂) (h₂ : Equivalent s₂ s₃) :
    Equivalent s₁ s₃ :=
  ⟨h₁.choose.trans h₂.choose,
    fun i => iso_trans (h₁.choose_spec i) (h₂.choose_spec (h₁.choose i))⟩

protected theorem smash {s₁ s₂ t₁ t₂ : CompositionSeries X}
    (hs : s₁.last = s₂.head) (ht : t₁.last = t₂.head)
    (h₁ : Equivalent s₁ t₁) (h₂ : Equivalent s₂ t₂) :
    Equivalent (smash s₁ s₂ hs) (smash t₁ t₂ ht) :=
  let e : Fin (s₁.length + s₂.length) ≃ Fin (t₁.length + t₂.length) :=
    calc
      Fin (s₁.length + s₂.length) ≃ (Fin s₁.length) ⊕ (Fin s₂.length) := finSumFinEquiv.symm
      _ ≃ (Fin t₁.length) ⊕ (Fin t₂.length) := Equiv.sumCongr h₁.choose h₂.choose
      _ ≃ Fin (t₁.length + t₂.length) := finSumFinEquiv
  ⟨e, by
    intro i
    refine Fin.addCases ?_ ?_ i
    · intro i
      simpa [e, smash_castAdd, smash_succ_castAdd] using h₁.choose_spec i
    · intro i
      simpa [e, -Fin.castSucc_natAdd, smash_natAdd, smash_succ_natAdd] using h₂.choose_spec i⟩

protected theorem snoc {s₁ s₂ : CompositionSeries X} {x₁ x₂ : X} {hsat₁ : IsMaximal s₁.last x₁}
    {hsat₂ : IsMaximal s₂.last x₂} (hequiv : Equivalent s₁ s₂)
    (hlast : Iso (s₁.last, x₁) (s₂.last, x₂)) : Equivalent (s₁.snoc x₁ hsat₁) (s₂.snoc x₂ hsat₂) :=
  let e : Fin s₁.length.succ ≃ Fin s₂.length.succ :=
    calc
      Fin (s₁.length + 1) ≃ Option (Fin s₁.length) := finSuccEquivLast
      _ ≃ Option (Fin s₂.length) := Functor.mapEquiv Option hequiv.choose
      _ ≃ Fin (s₂.length + 1) := finSuccEquivLast.symm
  ⟨e, fun i => by
    refine Fin.lastCases ?_ ?_ i
    · simpa [e, apply_last] using hlast
    · intro i
      simpa [e, ← Fin.castSucc_succ] using hequiv.choose_spec i⟩

theorem length_eq {s₁ s₂ : CompositionSeries X} (h : Equivalent s₁ s₂) : s₁.length = s₂.length := by
  simpa using Fintype.card_congr h.choose

theorem snoc_snoc_swap {s : CompositionSeries X} {x₁ x₂ y₁ y₂ : X} {hsat₁ : IsMaximal s.last x₁}
    {hsat₂ : IsMaximal s.last x₂} {hsaty₁ : IsMaximal (snoc s x₁ hsat₁).last y₁}
    {hsaty₂ : IsMaximal (snoc s x₂ hsat₂).last y₂} (hr₁ : Iso (s.last, x₁) (x₂, y₂))
    (hr₂ : Iso (x₁, y₁) (s.last, x₂)) :
    Equivalent (snoc (snoc s x₁ hsat₁) y₁ hsaty₁) (snoc (snoc s x₂ hsat₂) y₂ hsaty₂) :=
  let e : Fin (s.length + 1 + 1) ≃ Fin (s.length + 1 + 1) :=
    Equiv.swap (Fin.last _) (Fin.castSucc (Fin.last _))
  have h1 : ∀ {i : Fin s.length},
      (Fin.castSucc (Fin.castSucc i)) ≠ (Fin.castSucc (Fin.last _)) := by simp
  have h2 : ∀ {i : Fin s.length}, (Fin.castSucc (Fin.castSucc i)) ≠ Fin.last _ := by simp
  ⟨e, by
    intro i
    dsimp only [e]
    refine Fin.lastCases ?_ (fun i => ?_) i
    · erw [Equiv.swap_apply_left, snoc_castSucc,
      show (snoc s x₁ hsat₁).toFun (Fin.last _) = x₁ from last_snoc _ _ _, Fin.succ_last,
      show ((s.snoc x₁ hsat₁).snoc y₁ hsaty₁).toFun (Fin.last _) = y₁ from last_snoc _ _ _,
      snoc_castSucc, snoc_castSucc, Fin.succ_castSucc, snoc_castSucc, Fin.succ_last,
      show (s.snoc _ hsat₂).toFun (Fin.last _) = x₂ from last_snoc _ _ _]
      exact hr₂
    · refine Fin.lastCases ?_ (fun i => ?_) i
      · erw [Equiv.swap_apply_right, snoc_castSucc, snoc_castSucc, snoc_castSucc,
          Fin.succ_castSucc, snoc_castSucc, Fin.succ_last, last_snoc', last_snoc', last_snoc']
        exact hr₁
      · erw [Equiv.swap_apply_of_ne_of_ne h2 h1, snoc_castSucc, snoc_castSucc,
          snoc_castSucc, snoc_castSucc, Fin.succ_castSucc, snoc_castSucc,
          Fin.succ_castSucc, snoc_castSucc, snoc_castSucc, snoc_castSucc]
        exact (s.step i).iso_refl⟩

end Equivalent

theorem length_eq_zero_of_head_eq_head_of_last_eq_last_of_length_eq_zero
    {s₁ s₂ : CompositionSeries X} (hb : s₁.head = s₂.head)
    (ht : s₁.last = s₂.last) (hs₁ : s₁.length = 0) : s₂.length = 0 := by
  have : Fin.last s₂.length = (0 : Fin s₂.length.succ) :=
    s₂.injective (hb.symm.trans ((congr_arg s₁ (Fin.ext (by simp [hs₁]))).trans ht)).symm
  simpa [Fin.ext_iff]

theorem length_pos_of_head_eq_head_of_last_eq_last_of_length_pos {s₁ s₂ : CompositionSeries X}
    (hb : s₁.head = s₂.head) (ht : s₁.last = s₂.last) : 0 < s₁.length → 0 < s₂.length :=
  not_imp_not.1
    (by
      simpa only [pos_iff_ne_zero, ne_eq, Decidable.not_not] using
        length_eq_zero_of_head_eq_head_of_last_eq_last_of_length_eq_zero hb.symm ht.symm)

theorem eq_of_head_eq_head_of_last_eq_last_of_length_eq_zero {s₁ s₂ : CompositionSeries X}
    (hb : s₁.head = s₂.head) (ht : s₁.last = s₂.last) (hs₁0 : s₁.length = 0) : s₁ = s₂ := by
  have : ∀ x, x ∈ s₁ ↔ x = s₁.last := fun x =>
    ⟨fun hx =>  subsingleton_of_length_eq_zero hs₁0 hx s₁.last_mem, fun hx => hx.symm ▸ s₁.last_mem⟩
  have : ∀ x, x ∈ s₂ ↔ x = s₂.last := fun x =>
    ⟨fun hx =>
      subsingleton_of_length_eq_zero
        (length_eq_zero_of_head_eq_head_of_last_eq_last_of_length_eq_zero hb ht
          hs₁0) hx s₂.last_mem,
      fun hx => hx.symm ▸ s₂.last_mem⟩
  ext
  simp [*]

/-- Given a `CompositionSeries`, `s`, and an element `x`
such that `x` is maximal inside `s.last` there is a series, `t`,
such that `t.last = x`, `t.head = s.head`
and `snoc t s.last _` is equivalent to `s`. -/
theorem exists_last_eq_snoc_equivalent (s : CompositionSeries X) (x : X) (hm : IsMaximal x s.last)
    (hb : s.head ≤ x) :
    ∃ t : CompositionSeries X,
      t.head = s.head ∧ t.length + 1 = s.length ∧
      ∃ htx : t.last = x,
        Equivalent s (snoc t s.last (show IsMaximal t.last _ from htx.symm ▸ hm)) := by
  induction hn : s.length generalizing s x with
  | zero =>
    exact (ne_of_gt (lt_of_le_of_lt hb (lt_of_isMaximal hm))
      (subsingleton_of_length_eq_zero hn s.last_mem s.head_mem)).elim
  | succ n ih =>
    have h0s : 0 < s.length := hn.symm ▸ Nat.succ_pos _
    by_cases hetx : s.eraseLast.last = x
    · use s.eraseLast
      simp [← hetx, hn, Equivalent.refl]
    · have imxs : IsMaximal (x ⊓ s.eraseLast.last) s.eraseLast.last :=
        isMaximal_of_eq_inf x s.last rfl (Ne.symm hetx) hm (isMaximal_eraseLast_last h0s)
      have := ih _ _ imxs (le_inf (by simpa) (le_last_of_mem s.eraseLast.head_mem)) (by simp [hn])
      rcases this with ⟨t, htb, htl, htt, hteqv⟩
      have hmtx : IsMaximal t.last x :=
        isMaximal_of_eq_inf s.eraseLast.last s.last (by rw [inf_comm, htt]) hetx
          (isMaximal_eraseLast_last h0s) hm
      use snoc t x hmtx
      refine ⟨by simp [htb], by simp [htl], by simp, ?_⟩
      have : s.Equivalent ((snoc t s.eraseLast.last <| show IsMaximal t.last _ from
        htt.symm ▸ imxs).snoc s.last
          (by simpa using isMaximal_eraseLast_last h0s)) := by
        conv_lhs => rw [eq_snoc_eraseLast h0s]
        exact Equivalent.snoc hteqv (by simpa using (isMaximal_eraseLast_last h0s).iso_refl)
      refine this.trans <| Equivalent.snoc_snoc_swap
        (iso_symm
            (second_iso_of_eq hm
              (sup_eq_of_isMaximal hm (isMaximal_eraseLast_last h0s) (Ne.symm hetx)) htt.symm))
        (second_iso_of_eq (isMaximal_eraseLast_last h0s)
            (sup_eq_of_isMaximal (isMaximal_eraseLast_last h0s) hm hetx) (by rw [inf_comm, htt]))

/-- The **Jordan-Hölder** theorem, stated for any `JordanHolderLattice`.
If two composition series start and finish at the same place, they are equivalent. -/
theorem jordan_holder (s₁ s₂ : CompositionSeries X)
    (hb : s₁.head = s₂.head) (ht : s₁.last = s₂.last) :
    Equivalent s₁ s₂ := by
  induction hle : s₁.length generalizing s₁ s₂ with
  | zero => rw [eq_of_head_eq_head_of_last_eq_last_of_length_eq_zero hb ht hle]
  | succ n ih =>
    have h0s₂ : 0 < s₂.length :=
      length_pos_of_head_eq_head_of_last_eq_last_of_length_pos hb ht (hle.symm ▸ Nat.succ_pos _)
    rcases exists_last_eq_snoc_equivalent s₁ s₂.eraseLast.last
        (ht.symm ▸ isMaximal_eraseLast_last h0s₂)
        (hb.symm ▸ s₂.head_eraseLast ▸ head_le_of_mem (last_mem _)) with
      ⟨t, htb, htl, htt, hteq⟩
    have := ih t s₂.eraseLast (by simp [htb, ← hb]) htt (Nat.succ_inj.1 (htl.trans hle))
    refine hteq.trans ?_
    conv_rhs => rw [eq_snoc_eraseLast h0s₂]
    simp only [ht]
    exact Equivalent.snoc this (by simpa [htt] using (isMaximal_eraseLast_last h0s₂).iso_refl)

end CompositionSeries<|MERGE_RESOLUTION|>--- conflicted
+++ resolved
@@ -226,10 +226,6 @@
 
 theorem isMaximal_eraseLast_last {s : CompositionSeries X} (h : 0 < s.length) :
     IsMaximal s.eraseLast.last s.last := by
-<<<<<<< HEAD
-  have : s.length - 1 + 1 = s.length := by grind
-=======
->>>>>>> c19e62e7
   rw [last_eraseLast, last]
   have := s.step ⟨s.length - 1, by omega⟩
   simp only [Fin.castSucc_mk, Fin.succ_mk, mem_setOf_eq] at this
