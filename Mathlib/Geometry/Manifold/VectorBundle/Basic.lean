--- conflicted
+++ resolved
@@ -164,12 +164,8 @@
 
 namespace Bundle
 
-<<<<<<< HEAD
-/-- Characterization of `C^n` functions into a vector bundle. -/
-=======
 /-- Characterization of `C^n` functions into a vector bundle.
 Version at a point within a set. -/
->>>>>>> c19e62e7
 theorem contMDiffWithinAt_totalSpace {f : M → TotalSpace F E} {s : Set M} {x₀ : M} :
     ContMDiffWithinAt IM (IB.prod 𝓘(𝕜, F)) n f s x₀ ↔
       ContMDiffWithinAt IM IB n (fun x => (f x).proj) s x₀ ∧
@@ -190,11 +186,7 @@
     exact hx
   · simp only [mfld_simps]
 
-<<<<<<< HEAD
-/-- Characterization of `C^n` functions into a vector bundle. -/
-=======
 /-- Characterization of `C^n` functions into a vector bundle. Version at a point. -/
->>>>>>> c19e62e7
 theorem contMDiffAt_totalSpace {f : M → TotalSpace F E} {x₀ : M} :
     ContMDiffAt IM (IB.prod 𝓘(𝕜, F)) n f x₀ ↔
       ContMDiffAt IM IB n (fun x ↦ (f x).proj) x₀ ∧
@@ -222,16 +214,6 @@
 
 theorem contMDiffOn_proj {s : Set (TotalSpace F E)} :
     ContMDiffOn (IB.prod 𝓘(𝕜, F)) IB n (π F E) s :=
-<<<<<<< HEAD
-  (Bundle.contMDiff_proj E).contMDiffOn
-
-theorem contMDiffAt_proj {p : TotalSpace F E} : ContMDiffAt (IB.prod 𝓘(𝕜, F)) IB n (π F E) p :=
-  (Bundle.contMDiff_proj E).contMDiffAt
-
-theorem contMDiffWithinAt_proj {s : Set (TotalSpace F E)} {p : TotalSpace F E} :
-    ContMDiffWithinAt (IB.prod 𝓘(𝕜, F)) IB n (π F E) s p :=
-  (Bundle.contMDiffAt_proj E).contMDiffWithinAt
-=======
   (contMDiff_proj E).contMDiffOn
 
 theorem contMDiffAt_proj {p : TotalSpace F E} : ContMDiffAt (IB.prod 𝓘(𝕜, F)) IB n (π F E) p :=
@@ -240,7 +222,6 @@
 theorem contMDiffWithinAt_proj {s : Set (TotalSpace F E)} {p : TotalSpace F E} :
     ContMDiffWithinAt (IB.prod 𝓘(𝕜, F)) IB n (π F E) s p :=
   (contMDiffAt_proj E).contMDiffWithinAt
->>>>>>> c19e62e7
 
 variable (𝕜) [∀ x, AddCommMonoid (E x)]
 variable [∀ x, Module 𝕜 (E x)] [VectorBundle 𝕜 F E]
